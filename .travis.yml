language: node_js
node_js:
- '8'
script:
<<<<<<< HEAD
- mkdir -p arangodb && cd arangodb && curl -L https://download.arangodb.com/travisCI/setup_arangodb_3.2.4.sh
  | bash > /dev/null
=======
- mkdir -p arangodb-bin && cd arangodb-bin && curl -L https://download.arangodb.com/travisCI/setup_arangodb_3.2.4.sh
  | bash
>>>>>>> ed98cab3
- npm install
- npm run test:coverage
- npm run test:dropdb
- cd ..
deploy:
  - provider: npm
    email: "Nils.Wenzler@aeb.com"
    skip_cleanup: true
    api_key:
      secure: Wwraiy5R5IXxUC4YjqgEQnfVQsVZxIyLFecRP4fhds+i8gYK3dmMDpd7IBkNrrqCNa0s0ZN+rzPNxW7QoTNv3bgdCHWdNL5SHNtRh46QS2xVmZ6W2VqsaO9myPeQpbv3hiV2BQ2nzAEa4zL4v3Cz8gQqbDeQS5vIkQqhrQLigANBhMDYP+u7MFYrhpKF8vYobMmdUkjnCmNZS/iP/tnFjz51U/OFW56N9cWGBMRMVOz7mB450UCBTGRotDXo7nyWMVK5O9QpnEbxR6NaeVG7NMV+YToJz+JJ6UZOoCL71UW0W/Fxns1IOKSHFQaQVrG93VibE2nzZnFRLR9iG0rwNMxXDdZPRlQ/eFfqP1NN2fPgREDJgmqxDW6Wvwd0O8G/k3rVoEzAgE6QUnX4lnpE0wgJWvzDRv67xjiHOo0FHwLNHdSO1u5iIao4+NFM/uZpD75Bg/tiIXK2ck95Aw1NEGp5s6sO9feQ+suRNG2/dbWaBxlHs65NKf5vWE+BxCZ2OwMoVHx2lxISY96fuFfwmYBeANj2sYe6OY87cKkHk/hRubFKJ2r+6LG5eeySRl6IXxA4RE7uILErHmEUeTVMRhSNfEk+bXBbxPkepr4GkLkQ8gYKxRnRGQFK+HgGXhmwsEkphSmSmebr2Bkay/uox4ux22w3GBcMKhcaGCug7hI=
    on:
      tags: true<|MERGE_RESOLUTION|>--- conflicted
+++ resolved
@@ -2,13 +2,8 @@
 node_js:
 - '8'
 script:
-<<<<<<< HEAD
 - mkdir -p arangodb && cd arangodb && curl -L https://download.arangodb.com/travisCI/setup_arangodb_3.2.4.sh
   | bash > /dev/null
-=======
-- mkdir -p arangodb-bin && cd arangodb-bin && curl -L https://download.arangodb.com/travisCI/setup_arangodb_3.2.4.sh
-  | bash
->>>>>>> ed98cab3
 - npm install
 - npm run test:coverage
 - npm run test:dropdb
