--- conflicted
+++ resolved
@@ -1,10 +1,6 @@
 {
     "name": "cruddl",
-<<<<<<< HEAD
-    "version": "1.3.3-ttl.3",
-=======
     "version": "1.4.1",
->>>>>>> 376ac1c8
     "description": "",
     "license": "MIT",
     "main": "dist/index.js",
