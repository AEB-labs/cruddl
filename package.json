--- conflicted
+++ resolved
@@ -1,10 +1,6 @@
 {
     "name": "cruddl",
-<<<<<<< HEAD
-    "version": "1.1.0-billing.10",
-=======
-    "version": "1.1.1",
->>>>>>> e466391e
+    "version": "1.1.1-billing.1",
     "description": "",
     "license": "MIT",
     "main": "dist/index.js",
