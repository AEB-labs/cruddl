{
    "name": "cruddl",
<<<<<<< HEAD
    "version": "1.1.1-billing.1",
=======
    "version": "1.1.3",
>>>>>>> 2d82a48e
    "description": "",
    "license": "MIT",
    "main": "dist/index.js",
    "types": "./dist/index.d.ts",
    "scripts": {
        "build": "rimraf dist && tsc --skipLibCheck && cpy src/schema/preparation/source-validation-modules/schema dist/src/schema/preparation/source-validation-modules/schema && dependency-check ./package.json --no-dev --ignore-module @arangodb --ignore-module internal",
        "prepublishOnly": "npm run build",
        "typecheck": "tsc --noEmit --skipLibCheck",
        "test": "rimraf dist && tsc --noEmit --skipLibCheck && mocha --opts ./spec/mocha.opts",
        "test:dropdb": "ts-node ./spec/regression/drop-test-db.ts",
        "test:perf": "node cruddl-bench",
        "test:coverage": "nyc --reporter=text-summary npm test",
        "test:coverage:full": "nyc --reporter=html npm test",
        "start": "node cruddl",
        "start_arangodb": "arangodb --starter.mode=single --starter.local --starter.port=8528 --starter.data-dir=./db start",
        "stop_arangodb": "arangodb --starter.mode=single --starter.local --starter.port=8528 --starter.data-dir=./db stop",
        "compile-json-schema": "ajv --all-errors true compile -s src/schema/preparation/source-validation-modules/schema/schema.json -o src/schema/preparation/source-validation-modules/schema/validate-schema.js",
        "mrproper": "rimraf dist db node_modules package-lock.json"
    },
    "repository": {
        "type": "git",
        "url": "https://github.com/AEB-labs/cruddl.git"
    },
    "publishConfig": {
        "registry": "https://registry.npmjs.org/"
    },
    "author": "",
    "browser": {
        "@arangodb": false
    },
    "devDependencies": {
        "@types/deep-equal-in-any-order": "^1.0.1",
        "@types/ansi-styles": "^3.2.1",
        "@types/chai": "^4.2.4",
        "@types/chai-as-promised": "^7.1.2",
        "@types/cors": "^2.8.6",
        "@types/deep-equal": "^1.0.1",
        "@types/graphql-type-json": "^0.3.2",
        "@types/js-yaml": "^3.12.1",
        "@types/lodash": "^4.14.144",
        "@types/mocha": "^5.2.7",
        "@types/node": "^12.11.5",
        "@types/pluralize": "0.0.29",
        "@types/uuid": "^3.4.5",
        "ajv-cli": "^3.0.0",
        "apollo-server": "^2.9.7",
        "chai": "^4.2.0",
        "chai-as-promised": "^7.1.1",
        "cpy-cli": "^2.0.0",
        "deep-equal": "^1.1.0",
        "deep-equal-in-any-order": "^1.0.21",
        "dependency-check": "^4.1.0",
        "graphql": "~14.5.6",
        "graphql-request": "^1.8.2",
        "husky": "^3.0.9",
        "log4js": "^5.3.0",
        "mocha": "^6.2.2",
        "nyc": "^14.1.1",
        "prettier": "^1.18.2",
        "pretty-quick": "^2.0.0",
        "rimraf": "^3.0.0",
        "stats-lite": "^2.2.0",
        "ts-node": "^8.4.1",
        "typescript": "^3.6.4"
    },
    "dependencies": {
        "ajv": "^6.10.2",
        "ansi-styles": "^4.1.0",
        "arangojs": "^6.12.0",
        "graphql-tag": "^2.10.1",
        "graphql-tools": "^4.0.5",
        "graphql-transformer": "^0.2.1",
        "graphql-type-json": "^0.3.1",
        "js-joda": "^1.11.0",
        "json-lint": "^0.1.0",
        "json-source-map": "^0.6.1",
        "lodash": "^4.17.15",
        "memorize-decorator": "^0.2.2",
        "pluralize": "^8.0.0",
        "strip-json-comments": "^3.0.1",
        "uuid": "^3.3.3",
        "yaml-ast-parser": "0.0.43"
    },
    "peerDependencies": {
        "graphql": "^14.0.0"
    },
    "nyc": {
        "include": [
            "src/*.ts",
            "src/**/*.ts"
        ],
        "exclude": [
            "src/**/*.d.ts"
        ],
        "extension": [
            ".ts"
        ],
        "require": [
            "ts-node/register"
        ],
        "all": true
    },
    "husky": {
        "hooks": {
            "pre-commit": "pretty-quick --staged"
        }
    }
}<|MERGE_RESOLUTION|>--- conflicted
+++ resolved
@@ -1,10 +1,6 @@
 {
     "name": "cruddl",
-<<<<<<< HEAD
-    "version": "1.1.1-billing.1",
-=======
-    "version": "1.1.3",
->>>>>>> 2d82a48e
+    "version": "1.1.3-billing.0",
     "description": "",
     "license": "MIT",
     "main": "dist/index.js",
