{
  "name": "cruddl",
<<<<<<< HEAD
  "version": "1.0.0-qs.1.2",
=======
  "version": "1.0.1",
>>>>>>> a30e4a55
  "description": "",
  "license": "MIT",
  "main": "dist/index.js",
  "types": "./dist/index.d.ts",
  "scripts": {
    "build": "rimraf dist && tsc --skipLibCheck && cp-cli src/schema/preparation/source-validation-modules/schema dist/src/schema/preparation/source-validation-modules/schema && dependency-check ./package.json --ignore-module @arangodb --ignore-module internal",
    "prepublishOnly": "npm run build",
    "typecheck": "tsc --noEmit --skipLibCheck",
    "test": "tsc --noEmit --skipLibCheck && mocha --opts ./spec/mocha.opts",
    "test:dropdb": "ts-node ./spec/regression/drop-test-db.ts",
    "test:perf": "node cruddl-bench",
    "test:coverage": "nyc --reporter=text-summary npm test",
    "test:coverage:full": "nyc --reporter=html npm test",
    "start": "node cruddl",
    "compile-json-schema": "ajv --all-errors true compile -s src/schema/preparation/source-validation-modules/schema/schema.json -o src/schema/preparation/source-validation-modules/schema/validate-schema.js"
  },
  "repository": {
    "type": "git",
    "url": "https://github.com/AEB-labs/cruddl.git"
  },
  "publishConfig": {
    "registry": "https://registry.npmjs.org/"
  },
  "author": "",
  "browser": {
    "@arangodb": false
  },
  "devDependencies": {
    "@types/ansi-styles": "^3.2.0",
    "@types/chai": "^4.1.2",
    "@types/chai-as-promised": "^7.1.0",
    "@types/cors": "^2.8.1",
    "@types/deep-equal": "^1.0.1",
    "@types/graphql": "~14.2.0",
    "@types/graphql-type-json": "^0.1.2",
    "@types/js-yaml": "^3.10.1",
    "@types/lodash": "^4.14.77",
    "@types/mocha": "^2.2.48",
    "@types/node": "^8.0.28",
    "@types/pluralize": "0.0.27",
    "@types/uuid": "^3.4.2",
    "ajv-cli": "^3.0.0",
    "chai": "^4.1.2",
    "chai-as-promised": "^7.1.1",
    "cp-cli": "^1.1.2",
    "deep-equal": "^1.0.1",
    "deep-equal-in-any-order": "^1.0.10",
    "dependency-check": "^2.9.1",
    "graphql": "~14.2.1",
    "graphql-request": "^1.8.2",
    "graphql-yoga": "^1.17.4",
    "log4js": "^3.0.5",
    "mocha": "^5.0.1",
    "nyc": "^14.1.1",
    "rimraf": "^2.6.2",
    "stats-lite": "^2.1.0",
    "ts-node": "^6.0.3",
    "typescript": "~3.5.1"
  },
  "dependencies": {
    "ajv": "^6.0.1",
    "ansi-styles": "^3.2.1",
    "arangojs": "^6.10.0",
    "graphql-tag": "^2.10.1",
    "graphql-tools": "^4.0.0",
    "graphql-transformer": "^0.2.0",
    "graphql-type-json": "^0.2.1",
    "js-joda": "^1.10.1",
    "js-yaml": "^3.13.1",
    "json-lint": "^0.1.0",
    "json-source-map": "^0.4.0",
    "jsondiffpatch": "^0.2.4",
    "lodash": "^4.17.11",
    "memorize-decorator": "^0.2.2",
    "pluralize": "^7.0.0",
    "strip-json-comments": "^3.0.1",
    "uuid": "^3.3.2",
    "yaml-ast-parser": "0.0.40"
  },
  "peerDependencies": {
    "@types/graphql": "^14.0.0",
    "graphql": "^14.0.0"
  },
  "nyc": {
    "include": [
      "src/*.ts",
      "src/**/*.ts"
    ],
    "exclude": [
      "src/**/*.d.ts"
    ],
    "extension": [
      ".ts"
    ],
    "require": [
      "ts-node/register"
    ],
    "all": true
  }
}<|MERGE_RESOLUTION|>--- conflicted
+++ resolved
@@ -1,10 +1,6 @@
 {
   "name": "cruddl",
-<<<<<<< HEAD
-  "version": "1.0.0-qs.1.2",
-=======
   "version": "1.0.1",
->>>>>>> a30e4a55
   "description": "",
   "license": "MIT",
   "main": "dist/index.js",
