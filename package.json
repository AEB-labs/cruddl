--- conflicted
+++ resolved
@@ -1,10 +1,6 @@
 {
   "name": "cruddl",
-<<<<<<< HEAD
   "version": "1.0.0-qs.1.6",
-=======
-  "version": "1.0.3",
->>>>>>> c56bb887
   "description": "",
   "license": "MIT",
   "main": "dist/index.js",
