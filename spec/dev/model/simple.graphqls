type Hero
    @rootEntity(
        flexSearch: true
        flexSearchOrder: [
            { field: "name", direction: ASC }
            { field: "age", direction: DESC }
            { field: "id", direction: ASC }
        ]
        indices: [{ fields: "missions.date" }]
    ) {
    "The hero's screen name"
<<<<<<< HEAD
    name: String @unique @flexSearch(caseSensitive: false) @flexSearchFulltext(includeInSearch: true, language: DE)
=======
    name: String @unique @flexSearch @flexSearchFulltext(includeInSearch: true)
>>>>>>> 81a26d9e
    age: Int @defaultValue(value: 42) @flexSearch
    nickNames: [String] @flexSearch(caseSensitive: false)
    movies: [Movie] @relation(inverseOf: "heroes")
    skills: [Skill]
    suit: Suit @flexSearch
    morality: Morality
    countryISOCode: String
    country: Country @reference(keyField: "countryISOCode")
    missions: [Mission]
    friends: [Hero] @relation
    moreFriends: [Hero] @collect(path: "friends{0,2}")
    subMissions: [Mission] @collect(path: "missions.subMissions")
    missionsAgain: [Mission] @collect(path: "missions")
    info: JSON
    infoObj: JSONObject
    attributes: StringMap
    timeOfDeath: OffsetDateTime
}

"A heroic mission"
type Mission @childEntity {
    date: OffsetDateTime
    title: String
    subMissions: [Mission]
    hero: Hero @root
}

"A special skill of a superhero"
type Skill @valueObject {
    description: I18nString
    "A value between 0 and 11"
    strength: Float
    skills: [Skill]
}

"A superhero movie"
type Movie @rootEntity {
    name: String
    "All the heroes starring in this movie"
    heroes: [Hero] @relation
    "The real superhero"
    director: Director @relation
    publisher: Publisher @reference
    revenueInUSD: Decimal3 @calcMutations(operators: [ADD])

    relatedMovies: [Movie] @collect(path: "heroes.movies", aggregate: DISTINCT)
    community: [Hero] @collect(path: "heroes.friends{0,2}", aggregate: DISTINCT)
    subMissions: [Mission] @collect(path: "heroes.friends{0,2}.missions.subMissions", aggregate: DISTINCT)
    skillCount: Int @collect(path: "heroes.skills", aggregate: COUNT)
    totalSkillStrength: Float @collect(path: "heroes.skills.strength", aggregate: SUM)
}

"A movie director"
type Director @rootEntity {
    name: String
    movies: [Movie] @relation(inverseOf: "director")
}

"A description of a hero suit"
type Suit @entityExtension {
    "The dominant color of the suit"
    color: String @flexSearch
}

type Country @rootEntity {
    isoCode: String @key
    name: String
}

type Publisher @rootEntity {
    identCode: String @key
    name: String
}

enum Morality {
    GOOD
    EVIL
}

type Delivery @namespace(name: "logistics.delivery") @rootEntity {
    name: String
}

type Root @rootEntity {
    name: String @key
    children: [Child]
    grandchildren: [Grandchild] @collect(path: "children.children")
}

type Child @childEntity {
    name: String
    children: [Grandchild]
    parent: Root @parent
    root: Root @root
}

type Grandchild @childEntity {
    name: String
    parent: Child @parent
    root: Root @root
}

type Root2 @rootEntity {
    name: String @key
    roots: [Root] @relation
    rootGrandchildren: [Grandchild] @collect(path: "roots.children.children")
}<|MERGE_RESOLUTION|>--- conflicted
+++ resolved
@@ -9,11 +9,7 @@
         indices: [{ fields: "missions.date" }]
     ) {
     "The hero's screen name"
-<<<<<<< HEAD
-    name: String @unique @flexSearch(caseSensitive: false) @flexSearchFulltext(includeInSearch: true, language: DE)
-=======
-    name: String @unique @flexSearch @flexSearchFulltext(includeInSearch: true)
->>>>>>> 81a26d9e
+    name: String @unique @flexSearch(caseSensitive: false) @flexSearchFulltext(includeInSearch: true)
     age: Int @defaultValue(value: 42) @flexSearch
     nickNames: [String] @flexSearch(caseSensitive: false)
     movies: [Movie] @relation(inverseOf: "heroes")
