--- conflicted
+++ resolved
@@ -5,11 +5,7 @@
 "A supehero"
 type Hero @rootEntity(quickSearchIndex:true, globalQuickSearch: true) {
     "The hero's screen name"
-<<<<<<< HEAD
-    name: String @quickSearchIndex(language:DE)
-=======
-    name: String @unique
->>>>>>> 0415962f
+    name: String @unique @quickSearchIndex(language:DE)
     age: Int @defaultValue(value: 42)
     nickNames: [String] @quickSearchIndex
     movies: [Movie] @relation(inverseOf: "heroes")
