--- conflicted
+++ resolved
@@ -59,20 +59,12 @@
     private async setUp() {
         this.inMemoryDB = new InMemoryDB();
         const generalOptions: ProjectOptions = {
-<<<<<<< HEAD
-
-=======
->>>>>>> e8e29ef3
             processError: e => {
                 console.error(e.stack);
                 return e;
             },
-<<<<<<< HEAD
-            getExecutionOptions: ({ context }) => ({ authRoles: context.authRoles, flexSearchMaxFilterableAndSortableAmount: context.flexSearchMaxFilterableAndSortableAmount })
-=======
             getExecutionOptions: ({ context }) => ({ authRoles: context.authRoles, flexSearchMaxFilterableAndSortableAmount: context.flexSearchMaxFilterableAndSortableAmount }),
             getOperationIdentifier: ({ info }) => info.operation
->>>>>>> e8e29ef3
         };
         const warnLevelOptions = { ...generalOptions, loggerProvider: new Log4jsLoggerProvider('warn') };
         const debugLevelOptions = { ...generalOptions, loggerProvider: new Log4jsLoggerProvider(this.options.trace ? 'trace' : 'warn', { 'schema-builder': 'warn' }) };
