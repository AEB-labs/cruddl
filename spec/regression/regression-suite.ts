--- conflicted
+++ resolved
@@ -71,13 +71,8 @@
                 authContext: { authRoles: context.authRoles, customClaims: context.customClaims },
                 flexSearchMaxFilterableAndSortableAmount: context.flexSearchMaxFilterableAndSortableAmount,
             }),
-<<<<<<< HEAD
-            modelValidationOptions: {
+            modelOptions: {
                 forbiddenRootEntityNames: [],
-=======
-            modelOptions: {
-                forbiddenRootEntityNames: []
->>>>>>> 18fcffc9
             },
             ...options,
             getOperationIdentifier: ({ info }) => info.operation,
