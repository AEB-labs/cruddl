--- conflicted
+++ resolved
@@ -41,23 +41,18 @@
             ]
         }
     },
-<<<<<<< HEAD
     "gt_lt_number": {
-=======
-    "gt_lt": {
->>>>>>> 88f41270
-        "data": {
-            "flexSearchDeliveries": [
-                {
-                    "deliveryNumber": "1000173"
-                },
-                {
-                    "deliveryNumber": "1000522"
-                }
-            ]
-        }
-    },
-<<<<<<< HEAD
+        "data": {
+            "flexSearchDeliveries": [
+                {
+                    "deliveryNumber": "1000173"
+                },
+                {
+                    "deliveryNumber": "1000522"
+                }
+            ]
+        }
+    },
     "gte_string": {
         "data": {
             "flexSearchDeliveries": [
@@ -71,22 +66,18 @@
         }
     },
     "lte_string": {
-=======
+        "data": {
+            "flexSearchDeliveries": [
+                {
+                    "deliveryNumber": "1000173"
+                },
+                {
+                    "deliveryNumber": "1000521"
+                }
+            ]
+        }
+    },
     "containsAnyWord": {
->>>>>>> 88f41270
-        "data": {
-            "flexSearchDeliveries": [
-                {
-                    "deliveryNumber": "1000173"
-<<<<<<< HEAD
-                },
-                {
-                    "deliveryNumber": "1000521"
-                }
-            ]
-        }
-    },
-    "containsAnyWord": {
         "data": {
             "flexSearchDeliveries": [
                 {
@@ -96,12 +87,6 @@
         }
     },
     "containsAllWords": {
-=======
-                }
-            ]
-        }
-    },
-    "containsAllWords": {
         "data": {
             "flexSearchDeliveries": [
                 {
@@ -111,21 +96,14 @@
         }
     },
     "containsAllPrefixes": {
->>>>>>> 88f41270
-        "data": {
-            "flexSearchDeliveries": [
-                {
-                    "deliveryNumber": "1000521"
-                }
-            ]
-        }
-    },
-<<<<<<< HEAD
-    "containsAllPrefixes": {
-        "data": {
-            "flexSearchDeliveries": [
-                {
-=======
+        "data": {
+            "flexSearchDeliveries": [
+                {
+                    "deliveryNumber": "1000521"
+                }
+            ]
+        }
+    },
     "containsAnyPrefix": {
         "data": {
             "flexSearchDeliveries": [
@@ -133,7 +111,6 @@
                     "deliveryNumber": "1000173"
                 },
                 {
->>>>>>> 88f41270
                     "deliveryNumber": "1000521"
                 }
             ]
@@ -199,11 +176,7 @@
                 "message": "Too many objects.",
                 "locations": [
                     {
-<<<<<<< HEAD
-                        "line": 95,
-=======
-                        "line": 89,
->>>>>>> 88f41270
+                        "line": 102,
                         "column": 5
                     }
                 ],
@@ -220,11 +193,7 @@
                 "message": "Too many objects.",
                 "locations": [
                     {
-<<<<<<< HEAD
-                        "line": 101,
-=======
-                        "line": 95,
->>>>>>> 88f41270
+                        "line": 108,
                         "column": 5
                     }
                 ],
@@ -262,11 +231,7 @@
                 "message": "Recursive filters can only be defined for 1 level of recursion.",
                 "locations": [
                     {
-<<<<<<< HEAD
-                        "line": 119,
-=======
-                        "line": 113,
->>>>>>> 88f41270
+                        "line": 126,
                         "column": 5
                     }
                 ],
