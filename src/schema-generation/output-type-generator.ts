--- conflicted
+++ resolved
@@ -2,13 +2,8 @@
 import { sortBy } from 'lodash';
 import memorize from 'memorize-decorator';
 import { FieldRequest } from '../graphql/query-distiller';
-<<<<<<< HEAD
-import { isListType } from '../graphql/schema-utils';
+import { isListTypeIgnoringNonNull } from '../graphql/schema-utils';
 import { Field, ObjectType, RootEntityType, Type, TypeKind } from '../model';
-=======
-import { isListTypeIgnoringNonNull } from '../graphql/schema-utils';
-import { Field, ObjectType, Type, TypeKind } from '../model';
->>>>>>> 2a45c131
 import { NullQueryNode, ObjectQueryNode, PropertySpecification, QueryNode, UnaryOperationQueryNode, UnaryOperator } from '../query-tree';
 import { CURSOR_FIELD } from '../schema/constants';
 import { getMetaFieldName } from '../schema/names';
