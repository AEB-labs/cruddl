import { GraphQLString } from 'graphql';
import { sortBy } from 'lodash';
import memorize from 'memorize-decorator';
import { FieldRequest } from '../graphql/query-distiller';
import { isListTypeIgnoringNonNull } from '../graphql/schema-utils';
import { Field, ObjectType, RootEntityType, Type, TypeKind } from '../model';
import { NullQueryNode, ObjectQueryNode, PropertySpecification, QueryNode, UnaryOperationQueryNode, UnaryOperator } from '../query-tree';
import { CURSOR_FIELD } from '../schema/constants';
import { getMetaFieldName } from '../schema/names';
import { flatMap } from '../utils/utils';
import { EnumTypeGenerator } from './enum-type-generator';
import { createFieldNode } from './field-nodes';
import { FilterAugmentation } from './filter-augmentation';
import { ListAugmentation } from './list-augmentation';
import { MetaTypeGenerator } from './meta-type-generator';
import { OrderByEnumGenerator, OrderByEnumType } from './order-by-enum-generator';
<<<<<<< HEAD
import {
    makeNonNullableList,
    QueryNodeField,
    QueryNodeNonNullType, QueryNodeObjectType,
    QueryNodeOutputType,
} from './query-node-object-type';
=======
import { makeNonNullableList, QueryNodeField, QueryNodeListType, QueryNodeNonNullType, QueryNodeOutputType } from './query-node-object-type';
>>>>>>> 95f70f85
import { getOrderByValues } from './utils/pagination';

export class OutputTypeGenerator {
    constructor(
        private readonly listAugmentation: ListAugmentation,
        private readonly filterAugmentation: FilterAugmentation,
        private readonly enumTypeGenerator: EnumTypeGenerator,
        private readonly orderByEnumGenerator: OrderByEnumGenerator,
        private readonly metaTypeGenerator: MetaTypeGenerator
    ) {

    }

    generate(type: Type): QueryNodeOutputType {
        if (type.isObjectType) {
            return this.generateObjectType(type);
        }
        if (type.isScalarType) {
            return type.graphQLScalarType;
        }
        if (type.isEnumType) {
            return this.enumTypeGenerator.generate(type);
        }
        throw new Error(`Unsupported type kind: ${(type as Type).kind}`);
    }

    @memorize()
    private generateObjectType(objectType: ObjectType): QueryNodeOutputType {
        return {
            name: objectType.name,
            description: objectType.description,
            fields: () => this.getFields(objectType)
        };
    }

    private getFields(objectType: ObjectType): ReadonlyArray<QueryNodeField> {
        const origFields = [...objectType.fields];
        origFields.filter(field => field.isReference);

        const fields = flatMap(objectType.fields, field => {
            const nodeFields = this.createFields(field);
            if (field.isReference) {
                const type = field.type;
                if (type.kind === TypeKind.ROOT_ENTITY) {
                    nodeFields.forEach(nf => {
                        nf.description = (field.description ? field.description + '\n\n' : '') + 'This field references a `' + type.name + '` by its `' + (type.keyField ? type.keyField.name : 'key') + '` field';
                    });
                }
            }
            return nodeFields;
        });


        // include cursor fields in all types that could occur in lists
        const specialFields = objectType.isEntityExtensionType ? [] : [
            this.createCursorField(objectType)
        ];

        return [
            ...fields,
            ...specialFields
        ];
    }

    private createCursorField(objectType: ObjectType): QueryNodeField {
        const orderByType = this.orderByEnumGenerator.generate(objectType);
        return {
            name: CURSOR_FIELD,
            type: GraphQLString,
            description: `Provides a value that can be supplied to the \`after\` argument for pagination. Depends on the value of the \`orderBy\` argument.`,
            resolve: (source, args, info) => this.getCursorNode(source, info.selectionStack[info.selectionStack.length - 2].fieldRequest, orderByType)
        };
    }

    private getCursorNode(itemNode: QueryNode, listFieldRequest: FieldRequest | undefined, orderByType: OrderByEnumType): QueryNode {
        if (!listFieldRequest || !isListTypeIgnoringNonNull(listFieldRequest.field.type)) {
            return NullQueryNode.NULL;
        }

        // force the absolute-order-behavior we normally only have if the 'first' argument is present
        // so one can use a _cursor value from a query without orderBy as 'after' argument without orderBy.
        const clauses = getOrderByValues(listFieldRequest.args, orderByType, { isAbsoluteOrderRequired: true });
        const sortedClauses = sortBy(clauses, clause => clause.name);
        const objectNode = new ObjectQueryNode(sortedClauses.map(clause =>
            new PropertySpecification(clause.underscoreSeparatedPath, clause.getValueNode(itemNode))));
        return new UnaryOperationQueryNode(objectNode, UnaryOperator.JSON_STRINGIFY);
    }

    private createFields(field: Field): ReadonlyArray<QueryNodeField> {
        const type = this.generate(field.type);
        const itemType = field.isNonNull ? new QueryNodeNonNullType(type) : type;
        const schemaField: QueryNodeField = {
            name: field.name,
            type: field.isList ? new QueryNodeNonNullType(new QueryNodeListType(itemType)) : itemType,
            description: field.description,

            // normally, entity extensions are converted to an empty object if null, and normally query field nodes have
            // a check that they return null if the source node is null.
            // if we skip both, entity extensions will be passed as null, but they will only ever be used to look up
            // fields in them, and a FieldQueryNode returns null if the source is null.
            skipNullCheck: field.type.isEntityExtensionType,
            resolve: (sourceNode) => createFieldNode(field, sourceNode, { skipNullFallbackForEntityExtensions: true })
        };

        if (field.isList && field.type.isObjectType) {
            return [
                this.listAugmentation.augment(schemaField, field.type),
                this.createMetaField(field)
            ];
        } else {
            return [schemaField];
        }
    }

    private createMetaField(field: Field): QueryNodeField {
        if (!field.type.isObjectType) {
            throw new Error(`Can only create meta field for object types`);
        }

        const metaType = this.metaTypeGenerator.generate();
        const plainField: QueryNodeField = {
            name: getMetaFieldName(field.name),
            type: new QueryNodeNonNullType(metaType),
            skipNullCheck: true, // meta fields should never be null
            description: field.description,
            resolve: (sourceNode) => createFieldNode(field, sourceNode)
        };
        return this.filterAugmentation.augment(plainField, field.type);
    }
}<|MERGE_RESOLUTION|>--- conflicted
+++ resolved
@@ -14,16 +14,12 @@
 import { ListAugmentation } from './list-augmentation';
 import { MetaTypeGenerator } from './meta-type-generator';
 import { OrderByEnumGenerator, OrderByEnumType } from './order-by-enum-generator';
-<<<<<<< HEAD
 import {
     makeNonNullableList,
     QueryNodeField,
-    QueryNodeNonNullType, QueryNodeObjectType,
+   QueryNodeListType, QueryNodeNonNullType, QueryNodeObjectType,
     QueryNodeOutputType,
 } from './query-node-object-type';
-=======
-import { makeNonNullableList, QueryNodeField, QueryNodeListType, QueryNodeNonNullType, QueryNodeOutputType } from './query-node-object-type';
->>>>>>> 95f70f85
 import { getOrderByValues } from './utils/pagination';
 
 export class OutputTypeGenerator {
