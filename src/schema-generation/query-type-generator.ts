import memorize from 'memorize-decorator';
import { Namespace, RootEntityType } from '../model';
import { EntitiesQueryNode, FirstOfListQueryNode, ObjectQueryNode, QueryNode } from '../query-tree';
import { QUERY_TYPE } from '../schema/constants';
<<<<<<< HEAD
import {getAllEntitiesFieldName, getMetaFieldName, getQuickSearchEntitiesFieldName} from '../schema/names';
import { decapitalize, flatMap } from '../utils/utils';
=======
import { getAllEntitiesFieldName, getMetaFieldName } from '../schema/names';
import { flatMap } from '../utils/utils';
>>>>>>> 0415962f
import { FilterAugmentation } from './filter-augmentation';
import { MetaFirstAugmentation } from './limit-augmentation';
import { ListAugmentation } from './list-augmentation';
import { MetaTypeGenerator } from './meta-type-generator';
import { OutputTypeGenerator } from './output-type-generator';
import { FieldContext, QueryNodeField, QueryNodeListType, QueryNodeNonNullType, QueryNodeObjectType } from './query-node-object-type';
import { getArgumentsForUniqueFields, getEntitiesByUniqueFieldQuery } from './utils/entities-by-unique-field';
import {QuickSearchAugmentation} from "./quick-search-augmentation";
import {GraphQLUnionType} from "graphql";
import {QuickSearchQueryNode} from "../query-tree/quick-search";
import {QuickSearchGlobalAugmentation} from "./quick-search-global-augmentation";



export class QueryTypeGenerator {
    constructor(
        private readonly outputTypeGenerator: OutputTypeGenerator,
        private readonly listAugmentation: ListAugmentation,
        private readonly filterAugmentation: FilterAugmentation,
        private readonly metaFirstAugmentation: MetaFirstAugmentation,
        private readonly metaTypeGenerator: MetaTypeGenerator,
        private readonly quickSearchAugmentation: QuickSearchAugmentation,
        private readonly quickSearchGlobalAugmentation: QuickSearchGlobalAugmentation
    ) {

    }

    @memorize()
    generate(namespace: Namespace): QueryNodeObjectType {
        const namespaceDesc = namespace.isRoot ? `the root namespace` : `the namespace \`${namespace.dotSeparatedPath}\``;

        const namespaceFields = namespace.childNamespaces
            .filter(namespace => namespace.allRootEntityTypes.length > 0)
            .map(namespace => this.getNamespaceField(namespace));

        const fields = [
            ...namespaceFields,
            ...flatMap(namespace.rootEntityTypes, type => this.getFields(type))
        ];

        if(namespace.rootEntityTypes.some(value => value.arangoSearchConfig.isGlobalIndexed)){
            fields.push(this.getQuickSearchGlobalField(namespace.rootEntityTypes))
            fields.push(this.getQuickSearchGlobalFieldMeta(namespace.rootEntityTypes))
        }

        return {
            name: namespace.pascalCasePath + QUERY_TYPE,
            description: `The Query type for ${namespaceDesc}`,
            fields: fields
        };
    }

    private getNamespaceField(namespace: Namespace): QueryNodeField {
        return {
            name: namespace.name || '',
            type: this.generate(namespace),
            description: `The Query type for the namespace "${namespace.dotSeparatedPath}"`,
            resolve: () => new ObjectQueryNode([])
        };
    }

    private getFields(rootEntityType: RootEntityType): ReadonlyArray<QueryNodeField> {
        const queryNodeFields = [
            this.getSingleRootEntityField(rootEntityType),
            this.getAllRootEntitiesField(rootEntityType),
            this.getAllRootEntitiesMetaField(rootEntityType)
        ];
        if(rootEntityType.arangoSearchConfig.isIndexed){
            queryNodeFields.push(this.getQuickSearchEntitiesField(rootEntityType))
            queryNodeFields.push(this.getQuickSearchEntitiesFieldMeta(rootEntityType))
        }
        return queryNodeFields;
    }

    private getSingleRootEntityField(rootEntityType: RootEntityType): QueryNodeField {
        let description;
        if (rootEntityType.keyField) {
            description = `Finds a ${rootEntityType.name} by id or ${rootEntityType.keyField.name}.\n\nYou should pass a non-null value to exactly one of the arguments.`;
        } else {
            description = `Finds a ${rootEntityType.name} by id`;
        }
        if (rootEntityType.description) {
            description += `\n\n${rootEntityType.description}`;
        }

        return {
            name: rootEntityType.name,
            type: this.outputTypeGenerator.generate(rootEntityType),
            args: getArgumentsForUniqueFields(rootEntityType),
            description,
            resolve: (_, args, info) => this.getSingleRootEntityNode(rootEntityType, args, info)
        };
    }

<<<<<<< HEAD
    private getGlobalQuickSearchFieldName(): string {
        return "quickSearchGlobal" // @MSF GLOBAL TODO: constant
    }

    private getQuickSearchGlobalField(rootEntityTypes: ReadonlyArray<RootEntityType>): QueryNodeField {
        const fieldConfig = ({
            name: this.getGlobalQuickSearchFieldName(),
            type: new QueryNodeListType(new QueryNodeNonNullType(this.outputTypeGenerator.generateQuickSearchGlobalType(rootEntityTypes))),
            description: "global search description", // @MSF GLOBAL TODO: description
            resolve: () => new QuickSearchQueryNode({isGlobal: true})
        })

        return (this.quickSearchGlobalAugmentation.augment(fieldConfig, rootEntityTypes));
    }

    private getQuickSearchGlobalFieldMeta(rootEntityTypes: ReadonlyArray<RootEntityType>): QueryNodeField {
        const metaType = this.metaTypeGenerator.generate();
        const fieldConfig = ({
            name: getMetaFieldName(this.getGlobalQuickSearchFieldName()),
            type: new QueryNodeNonNullType(metaType),
            description: `description`, // @MSF GLOBAL TODO: description
            // meta fields should never be null. Also, this is crucial for performance. Without it, we would introduce
            // an unnecessary variable with the collection contents (which is slow) and we would to an equality check of
            // a collection against NULL which is deadly (v8 evaluation)
            skipNullCheck: true,
            resolve: () => this.getAllRootEntitiesNode(rootEntityTypes[0]) // @MSF GLOBAL TODO: resolver
        });
        return this.metaFirstAugmentation.augment(this.quickSearchGlobalAugmentation.augment(fieldConfig, rootEntityTypes));
    }

    private getSingleRootEntityNode(rootEntityType: RootEntityType, args: { [name: string]: any }): QueryNode {
        return new FirstOfListQueryNode(getEntitiesByUniqueFieldQuery(rootEntityType, args));
=======
    private getSingleRootEntityNode(rootEntityType: RootEntityType, args: { [name: string]: any }, context: FieldContext): QueryNode {
        return new FirstOfListQueryNode(getEntitiesByUniqueFieldQuery(rootEntityType, args, context));
>>>>>>> 0415962f
    }

    private getAllRootEntitiesField(rootEntityType: RootEntityType): QueryNodeField {
        const fieldConfig = ({
            name: getAllEntitiesFieldName(rootEntityType.name),
            type: new QueryNodeListType(new QueryNodeNonNullType(this.outputTypeGenerator.generate(rootEntityType))),
            description: rootEntityType.description,
            resolve: () => this.getAllRootEntitiesNode(rootEntityType)
        });
        return this.listAugmentation.augment(fieldConfig, rootEntityType);
    }

    private getAllRootEntitiesNode(rootEntityType: RootEntityType): QueryNode {
        return new EntitiesQueryNode(rootEntityType);
    }

    private getAllRootEntitiesMetaField(rootEntityType: RootEntityType): QueryNodeField {
        const metaType = this.metaTypeGenerator.generate();
        const fieldConfig = ({
            name: getMetaFieldName(getAllEntitiesFieldName(rootEntityType.name)),
            type: new QueryNodeNonNullType(metaType),
            description: rootEntityType.description,
            // meta fields should never be null. Also, this is crucial for performance. Without it, we would introduce
            // an unnecessary variable with the collection contents (which is slow) and we would to an equality check of
            // a collection against NULL which is deadly (v8 evaluation)
            skipNullCheck: true,
            resolve: () => this.getAllRootEntitiesNode(rootEntityType)
        });
        return this.metaFirstAugmentation.augment(this.filterAugmentation.augment(fieldConfig, rootEntityType));
    }

    private getQuickSearchEntitiesField(rootEntityType: RootEntityType): QueryNodeField {
        const fieldConfig = ({
            name: getQuickSearchEntitiesFieldName(rootEntityType.name),
            type: new QueryNodeListType(new QueryNodeNonNullType(this.outputTypeGenerator.generate(rootEntityType))),
            description: `Searches for ${rootEntityType.pluralName} using QuickSearch.`,
            resolve: () => new QuickSearchQueryNode({entity: rootEntityType})
        })

        return this.listAugmentation.augment(this.quickSearchAugmentation.augment(fieldConfig, rootEntityType), rootEntityType);
    }

    private getQuickSearchEntitiesFieldMeta(rootEntityType: RootEntityType): QueryNodeField {
        const metaType = this.metaTypeGenerator.generate();
        const fieldConfig = ({
            name: getMetaFieldName(getQuickSearchEntitiesFieldName(rootEntityType.name)),
            type: new QueryNodeNonNullType(metaType),
            description: `Searches for ${rootEntityType.pluralName} using QuickSearch.`,
            // meta fields should never be null. Also, this is crucial for performance. Without it, we would introduce
            // an unnecessary variable with the collection contents (which is slow) and we would to an equality check of
            // a collection against NULL which is deadly (v8 evaluation)
            skipNullCheck: true,
            resolve: () => new QuickSearchQueryNode({entity: rootEntityType})
        });
        return this.metaFirstAugmentation.augment(this.filterAugmentation.augment(this.quickSearchAugmentation.augment(fieldConfig, rootEntityType),rootEntityType));
    }
}<|MERGE_RESOLUTION|>--- conflicted
+++ resolved
@@ -2,13 +2,8 @@
 import { Namespace, RootEntityType } from '../model';
 import { EntitiesQueryNode, FirstOfListQueryNode, ObjectQueryNode, QueryNode } from '../query-tree';
 import { QUERY_TYPE } from '../schema/constants';
-<<<<<<< HEAD
 import {getAllEntitiesFieldName, getMetaFieldName, getQuickSearchEntitiesFieldName} from '../schema/names';
-import { decapitalize, flatMap } from '../utils/utils';
-=======
-import { getAllEntitiesFieldName, getMetaFieldName } from '../schema/names';
 import { flatMap } from '../utils/utils';
->>>>>>> 0415962f
 import { FilterAugmentation } from './filter-augmentation';
 import { MetaFirstAugmentation } from './limit-augmentation';
 import { ListAugmentation } from './list-augmentation';
@@ -103,7 +98,6 @@
         };
     }
 
-<<<<<<< HEAD
     private getGlobalQuickSearchFieldName(): string {
         return "quickSearchGlobal" // @MSF GLOBAL TODO: constant
     }
@@ -134,12 +128,8 @@
         return this.metaFirstAugmentation.augment(this.quickSearchGlobalAugmentation.augment(fieldConfig, rootEntityTypes));
     }
 
-    private getSingleRootEntityNode(rootEntityType: RootEntityType, args: { [name: string]: any }): QueryNode {
-        return new FirstOfListQueryNode(getEntitiesByUniqueFieldQuery(rootEntityType, args));
-=======
     private getSingleRootEntityNode(rootEntityType: RootEntityType, args: { [name: string]: any }, context: FieldContext): QueryNode {
         return new FirstOfListQueryNode(getEntitiesByUniqueFieldQuery(rootEntityType, args, context));
->>>>>>> 0415962f
     }
 
     private getAllRootEntitiesField(rootEntityType: RootEntityType): QueryNodeField {
