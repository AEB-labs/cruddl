--- conflicted
+++ resolved
@@ -1,4 +1,3 @@
-<<<<<<< HEAD
 import {
     GraphQLEnumType,
     GraphQLFieldConfigArgumentMap,
@@ -8,11 +7,7 @@
     GraphQLScalarType,
     GraphQLUnionType,
     Thunk
-} from 'graphql';
-import { FieldRequest } from '../../graphql/query-distiller';
-=======
-import { GraphQLEnumType, GraphQLFieldConfigArgumentMap, GraphQLList, GraphQLNonNull, GraphQLObjectType, GraphQLScalarType, Thunk } from 'graphql';
->>>>>>> 0415962f
+ } from 'graphql';
 import { QueryNode } from '../../query-tree';
 import { FieldContext } from './context';
 
