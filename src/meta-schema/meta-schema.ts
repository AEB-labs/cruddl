import { GraphQLSchema } from 'graphql';
import gql from 'graphql-tag';
import { IResolvers, makeExecutableSchema } from 'graphql-tools';
import { Field, Model, ObjectType, RootEntityType, Type, TypeKind } from '../model';
import { compact } from '../utils/utils';
import { I18N_GENERIC, I18N_LOCALE_LANGUAGE, I18N_WARNING } from './constants';

const typeDefs = gql`
    enum TypeKind {
        ROOT_ENTITY, CHILD_ENTITY, ENTITY_EXTENSION, VALUE_OBJECT, ENUM, SCALAR
    }

    type Field {
        name: String!
        description: String
        
        "Indicates if this field is a list."
        isList: Boolean!
        
        "Indicates if this field references a root entity by its key field."
        isReference: Boolean!
        
        "Indicates if this field defines a relation."
        isRelation: Boolean!
        
        "If \`false\`, this field can not be set in *create* or *update* mutations."
        isReadOnly: Boolean!

        "If \`true\`, this field is defined by the system, otherwise, by the schema."
        isSystemField: Boolean!
        
        "The type for the field's value"
        type: Type!
        
        "Relation information, if \`isRelation\` is \`true\`, \`null\` otherwise"
        relation: Relation
        localization(
            " Order of localization resolution. Can contain languages from yaml/json or special features like '_LOCALE_LANG', see documentation. " 
            resolutionOrder: [String]
        ): FieldLocalization
    }
    
    type Index {
        id: String
        unique: Boolean!
        fields: [IndexField!]!
    }

    type IndexField {
        field: Field!
        path: [String!]!
    }

    type Relation {
        fromType: RootEntityType!
        fromField: Field!
        toType: RootEntityType!
        toField: Field
    }

    interface Type {
        name: String!
        kind: TypeKind!
        description: String
    }

    interface ObjectType {
        name: String!
        kind: TypeKind!
        description: String
        fields: [Field!]!
        localization(
            " Order of localization resolution. Can contain languages from yaml/json or special features like '_LOCALE_LANG', see documentation. "
            resolutionOrder: [String]
        ): TypeLocalization
    }

    type RootEntityType implements ObjectType & Type {
        name: String!
        kind: TypeKind!
        description: String
        
        "The namespace this type is declared in"
        namespace: Namespace!
        
        "The field by which objects of this type can be referenced (optional)"
        keyField: Field
        
        "A list of database indices"
        indices: [Index!]!
        
        fields: [Field!]!
        
        """
        All relations between this type and other types
        
        This also contains relations that are not declared by a field on this type, but by a field on the target type.
        """
        relations: [Relation!]!
        localization(
            " Order of localization resolution. Can contain languages from yaml/json or special features like '_LOCALE_LANG', see documentation. "
            resolutionOrder: [String]
        ): TypeLocalization
    }

    type ChildEntityType implements ObjectType & Type {
        name: String!
        kind: TypeKind!
        description: String
        fields: [Field!]!
        localization(
            " Order of localization resolution. Can contain languages from yaml/json or special features like '_LOCALE_LANG', see documentation. "
            resolutionOrder: [String]
        ): TypeLocalization
    }

    type EntityExtensionType implements ObjectType & Type {
        name: String!
        kind: TypeKind!
        description: String
        fields: [Field!]!
        localization(
            " Order of localization resolution. Can contain languages from yaml/json or special features like '_LOCALE_LANG', see documentation. "
            resolutionOrder: [String]
        ): TypeLocalization
    }

    type ValueObjectType implements ObjectType & Type {
        name: String!
        kind: TypeKind!
        description: String
        fields: [Field!]!
        localization(
            " Order of localization resolution. Can contain languages from yaml/json or special features like '_LOCALE_LANG', see documentation. "
            resolutionOrder: [String]
        ): TypeLocalization
    }

    type ScalarType implements Type {
        name: String!
        kind: TypeKind!
        description: String
    }

    type EnumType implements Type {
        name: String!
        kind: TypeKind!
        description: String
        values: [EnumValue!]!
    }
    
    type EnumValue {
        value: String!
        description: String
    }

    type Namespace {
        "The name of this namespace, i.e., the last path segment"
        name: String
        
        "The namespace path segments"
        path: [String!]!
        
        "All root entity types declared directly in this namespace"
        rootEntityTypes: [RootEntityType!]!
        
        "All direct child namespaces"
        childNamespaces: [Namespace!]!
        
        "\`true\` if this is the root namespace"
        isRoot: Boolean!
    }

<<<<<<< HEAD
    type TypeLocalization {
        singular: String
        plural: String
        hint: String
    }

    type FieldLocalization {
        label: String
        hint: String
    }

=======
    """
    Provides meta information about types and fields
    
    This differs from the GraphQL introspection types like \`__Schema\` in that it excludes auto-generated types and
    fields like input types or the \`count\` field for lists, and it provides additional type information like type
    kinds and relations.
    """
>>>>>>> e93d68a4
    type Query {
        "A list of all user-defined and system-provided types"
        types: [Type!]!
        
        "Finds a type by its name"
        type(name: String!): Type
        
        "A list of all root entity types in all namespaces"
        rootEntityTypes: [RootEntityType!]!
        
        """
        Finds a root entity type by its name.
        
        Returns \`null\` if the type does not exist or is not a root entity type.
        """
        rootEntityType(name: String!): RootEntityType
        
        "A list of all child entity types"
        childEntityTypes: [ChildEntityType!]!
        
        """
        Finds a child entity type by its name.
        
        Returns \`null\` if the type does not exist or is not a child entity type.
        """
        childEntityType(name: String!): ChildEntityType
        
        "A list of all entity extension types"
        entityExtensionTypes: [EntityExtensionType!]!

        """
        Finds an entity extension type by its name.

        Returns \`null\` if the type does not exist or is not an entity extension type.
        """
        entityExtensionType(name: String!): EntityExtensionType
        
        "A list of all value object types"
        valueObjectTypes: [ValueObjectType!]!

        """
        Finds a value object type by its name.

        Returns \`null\` if the type does not exist or is not a value object type.
        """
        valueObjectType(name: String!): ValueObjectType
        
        "A list of all scalar types, including predefined ones."
        scalarTypes: [ScalarType!]!
        
        """
        Finds a scalar type by its name.

        Returns \`null\` if the type does not exist or is not a scalar type.
        """
        scalarType(name: String!): ScalarType
        
        "A list of all enum types"
        enumTypes: [EnumType!]!
        
        """
        Finds an enum type by its name.

        Returns \`null\` if the type does not exist or is not an enum type.
        """
        enumType(name: String!): EnumType
        
        "A list of all namespaces (including nested ones)"
        namespaces: [Namespace!]!
        
        """Finds a namespace by its path segments"""
        namespace("The path segments, e.g. \`[\\"logistics\\", \\"packaging\\"]\`" path: [String!]!): Namespace
        
        "The root namespace"
        rootNamespace: Namespace!
    }
`;

/**
 * Returns an executable GraphQLSchema which allows to query the meta schema of the given model.
 * Allows to query the different kinds of types and entities, their fields, indices, uniqueness, ...
 * @param {Model} model the model holding the information which the the GraphQLSchema will operate on
 * @returns {GraphQLSchema} an executable GraphQLSchema which allows to query the meat schema.
 */
export function getMetaSchema(model: Model): GraphQLSchema {
    const resolvers: IResolvers<{}, { locale_language: string }> = {
        Query: {
            types: () => model.types,
            type: (_, {name}) => model.getType(name),
            rootEntityTypes: () => model.rootEntityTypes,
            rootEntityType: (_, {name}) => model.getRootEntityType(name),
            childEntityTypes: () => model.childEntityTypes,
            childEntityType: (_, {name}) => model.getChildEntityType(name),
            entityExtensionTypes: () => model.entityExtensionTypes,
            entityExtensionType: (_, {name}) => model.getEntityExtensionType(name),
            valueObjectTypes: () => model.valueObjectTypes,
            valueObjectType: (_, {name}) => model.getValueObjectType(name),
            scalarTypes: () => model.scalarTypes,
            scalarType: (_, {name}) => model.getScalarType(name),
            enumTypes: () => model.enumTypes,
            enumType: (_, {name}) => model.getEnumType(name),
            namespaces: () => model.namespaces,
            rootNamespace: () => model.rootNamespace,
            namespace: (_, {path}) => model.getNamespaceByPath(path)
        },
        Type: {
            __resolveType: type => resolveType(type as Type)
        },
        ObjectType: {
            __resolveType: type => resolveType(type as Type),
            localization: localizeType
        },
        RootEntityType: {
            localization: localizeType
        },
        ChildEntityType: {
            localization: localizeType
        },
        EntityExtensionType: {
            localization: localizeType
        },
        ValueObjectType: {
            localization: localizeType
        },
        Field: {
            localization: localizeField
        }
    };

    function localizeType(type: {}, {resolutionOrder}: {resolutionOrder?: ReadonlyArray<string>}, context: {locale_language: string}) {
        // default resolutionOrder
        if (!resolutionOrder) {
            resolutionOrder = [I18N_LOCALE_LANGUAGE, I18N_WARNING, I18N_GENERIC];
        }
        // replace locale_language
        const localizedResolutionOrder = compact(resolutionOrder.map(l => l === I18N_LOCALE_LANGUAGE ? context.locale_language : l));
        return model.i18n.getTypeLocalization(type as ObjectType, localizedResolutionOrder)
    }

    function localizeField(field: {}, {resolutionOrder}: {resolutionOrder?: ReadonlyArray<string>}, context: {locale_language: string}) {
        // default resolutionOrder
        if (!resolutionOrder) {
            resolutionOrder = [I18N_LOCALE_LANGUAGE, I18N_WARNING, I18N_GENERIC];
        }
        // replace locale_language
        const localizedResolutionOrder = compact(resolutionOrder.map(l => l === I18N_LOCALE_LANGUAGE ? context.locale_language : l));
        return model.i18n.getFieldLocalization(field as Field, localizedResolutionOrder)
    }

    return makeExecutableSchema({
        typeDefs,
        resolvers
    });
}

function resolveType(type: Type): string {
    switch (type.kind) {
        case TypeKind.ROOT_ENTITY:
            return 'RootEntityType';
        case TypeKind.CHILD_ENTITY:
            return 'ChildEntityType';
        case TypeKind.ENTITY_EXTENSION:
            return 'EntityExtensionType';
        case TypeKind.VALUE_OBJECT:
            return 'ValueObjectType';
        case TypeKind.ENUM:
            return 'EnumType';
        case TypeKind.SCALAR:
            return 'ScalarType';
        default:
            return 'ScalarType';
    }
}<|MERGE_RESOLUTION|>--- conflicted
+++ resolved
@@ -171,7 +171,6 @@
         isRoot: Boolean!
     }
 
-<<<<<<< HEAD
     type TypeLocalization {
         singular: String
         plural: String
@@ -183,7 +182,6 @@
         hint: String
     }
 
-=======
     """
     Provides meta information about types and fields
     
@@ -191,7 +189,6 @@
     fields like input types or the \`count\` field for lists, and it provides additional type information like type
     kinds and relations.
     """
->>>>>>> e93d68a4
     type Query {
         "A list of all user-defined and system-provided types"
         types: [Type!]!
