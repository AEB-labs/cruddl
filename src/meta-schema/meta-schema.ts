--- conflicted
+++ resolved
@@ -256,7 +256,7 @@
         label: String
         hint: String
     }
-    
+
     type BillingEntityType {
         typeName: String
         keyFieldName: String
@@ -358,7 +358,7 @@
 
         "The root namespace"
         rootNamespace: Namespace!
-    
+
         "The billingEntityTypes that define the billing configuration."
         billingEntityTypes: [BillingEntityType!]!
     }
@@ -393,12 +393,8 @@
             enumType: (_, { name }) => model.getEnumType(name),
             namespaces: () => model.namespaces,
             rootNamespace: () => model.rootNamespace,
-<<<<<<< HEAD
-            namespace: (_, {path}) => model.getNamespaceByPath(path),
+            namespace: (_, { path }) => model.getNamespaceByPath(path),
             billingEntityTypes: () => model.billingEntityTypes
-=======
-            namespace: (_, { path }) => model.getNamespaceByPath(path)
->>>>>>> 3b400190
         },
         Type: {
             __resolveType: (type: unknown) => resolveType(type as Type)
