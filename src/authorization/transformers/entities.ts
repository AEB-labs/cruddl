--- conflicted
+++ resolved
@@ -1,14 +1,6 @@
-<<<<<<< HEAD
-import {
-    ConditionalQueryNode, EntitiesQueryNode, EntityFromIdQueryNode, NullQueryNode, RuntimeErrorQueryNode,
-    TransformListQueryNode, VariableAssignmentQueryNode, VariableQueryNode
-} from '../../query-tree';
+import { ConditionalQueryNode, EntitiesQueryNode, EntityFromIdQueryNode, NullQueryNode, PERMISSION_DENIED_ERROR, RuntimeErrorQueryNode, TransformListQueryNode, VariableAssignmentQueryNode, VariableQueryNode } from '../../query-tree';
 import { QuickSearchQueryNode } from '../../query-tree/quick-search';
-import { AccessOperation, AuthContext, AUTHORIZATION_ERROR_NAME } from '../auth-basics';
-=======
-import { ConditionalQueryNode, EntitiesQueryNode, EntityFromIdQueryNode, NullQueryNode, PERMISSION_DENIED_ERROR, RuntimeErrorQueryNode, TransformListQueryNode, VariableAssignmentQueryNode, VariableQueryNode } from '../../query-tree';
 import { AccessOperation, AuthContext } from '../auth-basics';
->>>>>>> 2a45c131
 import { PermissionResult } from '../permission-descriptors';
 import { getPermissionDescriptorOfRootEntityType } from '../permission-descriptors-in-model';
 
@@ -57,7 +49,7 @@
         case PermissionResult.GRANTED:
             return node;
         case PermissionResult.DENIED:
-            return new RuntimeErrorQueryNode(`${AUTHORIZATION_ERROR_NAME}: Not authorized to read ${node.rootEntityType.name} objects`);
+            return new RuntimeErrorQueryNode(`Not authorized to read ${node.rootEntityType.name} objects`, { code: PERMISSION_DENIED_ERROR });
         default:
             const entityVar = new VariableQueryNode('entity');
             const condition = permissionDescriptor.getAccessCondition(authContext, AccessOperation.READ, entityVar);
