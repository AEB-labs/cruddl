--- conflicted
+++ resolved
@@ -1,10 +1,5 @@
-<<<<<<< HEAD
-import { AccessOperation, AuthContext, AUTHORIZATION_ERROR_NAME } from '../auth-basics';
-import { FieldPathQueryNode, FieldQueryNode, QueryNode, RuntimeErrorQueryNode } from '../../query-tree';
-=======
-import { FieldQueryNode, PERMISSION_DENIED_ERROR, QueryNode, RuntimeErrorQueryNode } from '../../query-tree';
+import { FieldPathQueryNode, FieldQueryNode, PERMISSION_DENIED_ERROR, QueryNode, RuntimeErrorQueryNode } from '../../query-tree';
 import { AccessOperation, AuthContext } from '../auth-basics';
->>>>>>> 2a45c131
 import { PermissionResult } from '../permission-descriptors';
 import { getPermissionDescriptorOfField } from '../permission-descriptors-in-model';
 
@@ -29,7 +24,7 @@
             case PermissionResult.GRANTED:
                 break;
             case PermissionResult.DENIED:
-                return new RuntimeErrorQueryNode(`${AUTHORIZATION_ERROR_NAME}: Not authorized to read ${field.declaringType.name}.${field.name}`);
+                return new RuntimeErrorQueryNode(`Not authorized to read ${field.declaringType.name}.${field.name}`, { code: PERMISSION_DENIED_ERROR });
             default:
                 throw new Error(`Conditional permission profiles are currently not supported on fields, but used in ${field.declaringType.name}.${field.name}`);
         }
