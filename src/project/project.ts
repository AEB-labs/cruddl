--- conflicted
+++ resolved
@@ -1,10 +1,5 @@
-<<<<<<< HEAD
-=======
+import { GraphQLSchema } from 'graphql';
 import memorize from 'memorize-decorator';
-import { isArray } from 'util';
-import { ProjectSource, SourceLike, SourceType } from './source';
->>>>>>> e93d68a4
-import { GraphQLSchema } from 'graphql';
 import { isArray } from 'util';
 import { DEFAULT_LOGGER_PROVIDER, LoggerProvider } from '../config/logging';
 import { DatabaseAdapter } from '../database/database-adapter';
