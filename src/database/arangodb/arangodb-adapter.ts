--- conflicted
+++ resolved
@@ -1,31 +1,18 @@
-<<<<<<< HEAD
 import { DatabaseAdapter } from '../database-adapter';
 import { QueryNode } from '../../query/definition';
 import { getAQLQuery } from './aql-generator';
 import { Database } from 'arangojs';
-import { GraphQLObjectType, GraphQLSchema } from 'graphql';
+import { getNamedType, GraphQLList, GraphQLNonNull, GraphQLObjectType, GraphQLSchema } from 'graphql';
 import { flatMap, objectValues } from '../../utils/utils';
 import { isRelationField, isRootEntityType } from '../../schema/schema-utils';
 import { getEdgeType } from '../../schema/edges';
 import { getCollectionNameForEdge, getCollectionNameForRootEntity } from './arango-basics';
-import { globalContext } from '../../config/global';
-import { AQLExecutableQuery } from './aql';
+import { globalContext, Logger, SchemaContext } from '../../config/global';
+import { AQLCompoundQuery, AQLExecutableQuery } from './aql';
 import { ALL_QUERY_RESULT_VALIDATOR_FUNCTION_PROVIDERS } from '../../query/query-result-validators';
-=======
-import {DatabaseAdapter} from '../database-adapter';
-import {QueryNode} from '../../query/definition';
-import {getAQLForQuery} from './aql-generator';
-import {Database} from 'arangojs';
-import {getNamedType, GraphQLList, GraphQLNonNull, GraphQLObjectType, GraphQLSchema} from 'graphql';
-import {flatMap, objectValues} from '../../utils/utils';
-import {isRelationField, isRootEntityType} from '../../schema/schema-utils';
-import {getEdgeType} from '../../schema/edges';
-import {getCollectionNameForEdge, getCollectionNameForRootEntity} from './arango-basics';
-import {globalContext, Logger, SchemaContext} from '../../config/global';
-import {calculateRequiredIndexOperations, getRequiredIndicesFromSchema, IndexDefinition} from "../index-definition";
+import { calculateRequiredIndexOperations, getRequiredIndicesFromSchema, IndexDefinition } from '../index-definition';
 
 const DEFAULT_INDEX_TYPE = 'persistent'; // persistent is a skiplist index
->>>>>>> 9fddcfc8
 
 export interface ArangoDBConfig {
     readonly url: string;
@@ -38,15 +25,10 @@
 
 export class ArangoDBAdapter implements DatabaseAdapter {
     private db: Database;
-<<<<<<< HEAD
-    private logger = globalContext.loggerProvider.getLogger('ArangoDBAdapter');
-    private readonly arangoExecutionFunction: string;
-
-    constructor(config: ArangoDBConfig) {
-=======
     private logger: Logger;
     readonly autocreateIndices?: boolean;
     readonly autoremoveIndices?: boolean;
+    private readonly arangoExecutionFunction: string;
 
     constructor(config: ArangoDBConfig, private schemaContext?: SchemaContext) {
         globalContext.registerContext(schemaContext);
@@ -55,7 +37,6 @@
         } finally {
             globalContext.unregisterContext();
         }
->>>>>>> 9fddcfc8
         this.db = new Database({
             url: config.url,
             databaseName: config.databaseName
@@ -65,13 +46,10 @@
             // Therefore we cast to any
             (this.db as any).useBasicAuth(config.user, config.password);
         }
-<<<<<<< HEAD
 
         this.arangoExecutionFunction = this.buildUpArangoExecutionFunction();
-=======
         this.autocreateIndices = config.autocreateIndices;
         this.autoremoveIndices = config.autoremoveIndices;
->>>>>>> 9fddcfc8
     }
 
     /**
@@ -135,11 +113,16 @@
 
 
     async execute(queryTree: QueryNode) {
-<<<<<<< HEAD
-        //TODO Execute single statement AQL queries directly without "db.transaction"?
-        const aqlQuery = getAQLQuery(queryTree);
-        const executableQueries = aqlQuery.getExecutableQueries();
-
+        globalContext.registerContext(this.schemaContext);
+        let executableQueries: AQLExecutableQuery[];
+        let aqlQuery: AQLCompoundQuery;
+        try {
+            //TODO Execute single statement AQL queries directly without "db.transaction"?
+            aqlQuery = getAQLQuery(queryTree);
+            executableQueries = aqlQuery.getExecutableQueries();
+        } finally {
+            globalContext.unregisterContext();
+        }
         this.logger.debug(aqlQuery.toColoredString());
 
         return await this.db.transaction(
@@ -150,19 +133,6 @@
             this.arangoExecutionFunction,
             executableQueries
         );
-=======
-        globalContext.registerContext(this.schemaContext);
-        let cursor;
-        try {
-            const aql = getAQLForQuery(queryTree);
-            this.logger.debug(aql.toColoredString());
-            const {code, boundValues} = aql.getCode();
-            cursor = await this.db.query(code, boundValues);
-        } finally {
-            globalContext.unregisterContext();
-        }
-        return await cursor.next();
->>>>>>> 9fddcfc8
     }
 
     async updateSchema(schema: GraphQLSchema): Promise<void> {
