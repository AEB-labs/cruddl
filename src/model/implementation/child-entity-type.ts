--- conflicted
+++ resolved
@@ -27,7 +27,7 @@
     {
         name: 'id',
         typeName: 'ID',
-<<<<<<< HEAD
+        isNonNull: true,
         description: 'An auto-generated string that identifies this child entity uniquely within this collection of child entities',
         isQuickSearchIndexed: true,
         isQuickSearchFulltextIndexed: false,
@@ -35,6 +35,7 @@
     }, {
         name: 'createdAt',
         typeName: 'DateTime',
+        isNonNull: true,
         description: 'The instant this object has been created',
         isQuickSearchIndexed: true,
         isQuickSearchFulltextIndexed: false,
@@ -42,23 +43,10 @@
     }, {
         name: 'updatedAt',
         typeName: 'DateTime',
+        isNonNull: true,
         description: 'The instant this object has been updated the last time',
         isQuickSearchIndexed: true,
         isQuickSearchFulltextIndexed: false,
         isIncludedInSearch: false
-=======
-        isNonNull: true,
-        description: 'An auto-generated string that identifies this child entity uniquely within this collection of child entities'
-    }, {
-        name: 'createdAt',
-        typeName: 'DateTime',
-        isNonNull: true,
-        description: 'The instant this object has been created'
-    }, {
-        name: 'updatedAt',
-        typeName: 'DateTime',
-        isNonNull: true,
-        description: 'The instant this object has been updated the last time'
->>>>>>> 95f70f85
     }
 ];