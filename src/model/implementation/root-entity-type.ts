import { GraphQLID, GraphQLString } from 'graphql';
import memorize from 'memorize-decorator';
import { ACCESS_GROUP_FIELD, DEFAULT_PERMISSION_PROFILE, SCALAR_INT, SCALAR_STRING } from '../../schema/constants';
import { compact } from '../../utils/utils';
import { FieldConfig, PermissionsConfig, RootEntityTypeConfig, TypeKind } from '../config';
import { ValidationMessage } from '../validation';
import { ValidationContext } from '../validation/validation-context';
import { Field } from './field';
import { Index } from './indices';
import { Model } from './model';
import { Namespace } from './namespace';
import { ObjectTypeBase } from './object-type-base';
import { PermissionProfile } from './permission-profile';
import { Relation, RelationSide } from './relation';
import { RolesSpecifier } from './roles-specifier';
import { ScalarType } from './scalar-type';

export class RootEntityType extends ObjectTypeBase {
    private readonly permissions: PermissionsConfig & {};
    readonly keyField: Field|undefined;
    readonly indices: ReadonlyArray<Index>;
    readonly roles: RolesSpecifier|undefined;

    readonly kind: TypeKind.ROOT_ENTITY = TypeKind.ROOT_ENTITY;
    readonly isChildEntityType: false = false;
    readonly isRootEntityType: true = true;
    readonly isEntityExtensionType: false = false;
    readonly isValueObjectType: false = false;

    constructor(private readonly input: RootEntityTypeConfig, model: Model) {
        super(input, model, systemFieldInputs);
        this.keyField = input.keyFieldName != undefined ? this.getField(input.keyFieldName) : undefined;
<<<<<<< HEAD
        this.namespacePath = input.namespacePath || [];
        this.indices = this.aggregateIndices(input);
=======
        this.indices = (input.indices || []).map(index => new Index(index, this));
>>>>>>> bb2fe148
        this.permissions = input.permissions || {};
        this.roles = input.permissions && input.permissions.roles ? new RolesSpecifier(input.permissions.roles) : undefined;
    }

    private aggregateIndices(input: RootEntityTypeConfig) {
        const indices = (input.indices || []).map(index => new Index(index, this));
        if (this.keyField && !this.keyField.isList) {
            const currentKeyIndices = indices.filter(f => f.unique && f.fields.length == 1 && f.fields[0].field === this.keyField);
            if (currentKeyIndices.length == 0) {
                indices.push(new Index({ unique: true, fields: [this.keyField.name] }, this));
            }
        }
        return indices;
    }

    getKeyFieldOrThrow(): Field {
        if (!this.keyField) {
            throw new Error(`Expected "${this.name}" to have a key field`);
        }
        return this.keyField;
    }

    getKeyFieldTypeOrThrow(): ScalarType {
        const field = this.getKeyFieldOrThrow();
        if (!field.type.isScalarType) {
            throw new Error(`Expected "${this.name}.${field.name}" to be of scalar type because it is a key field`);
        }
        return field.type;
    }

    get permissionProfile(): PermissionProfile|undefined {
        if (this.permissions.permissionProfileName == undefined) {
            if (this.permissions.roles != undefined) {
                // if @roles is specified, this root entity explicitly does not have a permission profile
                return undefined;
            }
            return this.model.defaultPermissionProfile;
        }
        return this.model.getPermissionProfile(this.permissions.permissionProfileName);
    }

    /**
     * A list of all relations that have a field in this type
     *
     * (as opposed to the relation only existing because a different type has a relation field to this root entity)
     */
    get explicitRelations(): ReadonlyArray<Relation> {
        return compact(this.fields.map(field => field.relation));
    }

    /**
     * A list of all relations concerning this type, regardless of whether there is a field on this type for it
     */
    @memorize()
    get relations(): ReadonlyArray<Relation> {
        return this.model.relations.filter(rel => rel.fromType === this || rel.toType === this);
    }

    /**
     * A list of all relations sides concerning this type, regardless of whether there is a field on this type for it
     */
    @memorize()
    get relationSides(): ReadonlyArray<RelationSide> {
        return [
            ...this.model.relations.filter(rel => rel.fromType === this).map(rel => rel.fromSide),
            ...this.model.relations.filter(rel => rel.toType === this).map(rel => rel.toSide)
        ];
    }

    get namespace(): Namespace | undefined {
        return this.model.getNamespaceByPath(this.namespacePath);
    }

    validate(context: ValidationContext) {
        super.validate(context);

        this.validateKeyField(context);
        this.validatePermissions(context);

        for (const index of this.indices) {
            index.validate(context);
        }
    }

    private validateKeyField(context: ValidationContext) {
        if (this.input.keyFieldName == undefined) {
            return;
        }
        const astNode = this.input.keyFieldASTNode || this.astNode;

        const field = this.getField(this.input.keyFieldName);

        if (!field) {
            context.addMessage(ValidationMessage.error(`Field "${this.input.keyFieldName}" does not exist on type "${this.name}".`, astNode));
            return;
        }

        // support for ID is needed because id: ID @key is possible
        if (field.type.kind !== TypeKind.SCALAR || !(field.type.name === SCALAR_INT || field.type.name === SCALAR_STRING || field.type.name === GraphQLID.name)) {
            context.addMessage(ValidationMessage.error(`Only fields of type "String", "Int", and "ID" can be used as key field.`, astNode));
        }

        if (field.isList) {
            context.addMessage(ValidationMessage.error(`List fields cannot be used as key field.`, astNode));
        }
    }

    private validatePermissions(context: ValidationContext) {
        const permissions = this.permissions;
        if (permissions.permissionProfileName != undefined && permissions.roles != undefined) {
            const message = `Permission profile and explicit role specifiers cannot be combined.`;
            context.addMessage(ValidationMessage.error(message, permissions.permissionProfileNameAstNode || this.nameASTNode));
            context.addMessage(ValidationMessage.error(message, permissions.roles.astNode || this.nameASTNode));
        }

        if (permissions.permissionProfileName != undefined && !this.model.getPermissionProfile(permissions.permissionProfileName)) {
            context.addMessage(ValidationMessage.error(`Permission profile "${permissions.permissionProfileName}" not found.`, permissions.permissionProfileNameAstNode || this.nameASTNode));
        }

        if (permissions.permissionProfileName == undefined && permissions.roles == undefined && this.model.defaultPermissionProfile == undefined) {
            context.addMessage(ValidationMessage.error(`No permissions specified for root entity "${this.name}". Specify "permissionProfile" in @rootEntity, use the @roles directive, or add a permission profile with the name "${DEFAULT_PERMISSION_PROFILE}".`, permissions.permissionProfileNameAstNode || this.nameASTNode));
        }

        if (this.roles) {
            this.roles.validate(context);
        }

        const usesAccessGroup = this.permissionProfile && this.permissionProfile.permissions.some(per => !!per.restrictToAccessGroups);
        if (usesAccessGroup) {
            const accessGroupField = this.getField(ACCESS_GROUP_FIELD);
            if (!accessGroupField) {
                context.addMessage(ValidationMessage.error(`The permission profile "${permissions.permissionProfileName}" uses "restrictToAccessGroups", but this root entity does not have a "${ACCESS_GROUP_FIELD}" field.`, permissions.permissionProfileNameAstNode || this.nameASTNode));
            } else if (!accessGroupField.type.isEnumType && accessGroupField.type.name !== GraphQLString.name) {
                context.addMessage(ValidationMessage.error(`This field must be of String or enum type to be used as "accessGroup" with the permission profile "${permissions.permissionProfileName}".`, accessGroupField.astNode || this.nameASTNode));
            }
        }
    }
}

const systemFieldInputs: ReadonlyArray<FieldConfig> = [
    {
        name: 'id',
        typeName: 'ID',
        description: 'An auto-generated string that identifies this root entity uniquely among others of the same type'
    }, {
        name: 'createdAt',
        typeName: 'DateTime',
        description: 'The instant this object has been created'
    }, {
        name: 'updatedAt',
        typeName: 'DateTime',
        description: 'The instant this object has been updated the last time (not including relation updates)'
    }
];<|MERGE_RESOLUTION|>--- conflicted
+++ resolved
@@ -30,12 +30,7 @@
     constructor(private readonly input: RootEntityTypeConfig, model: Model) {
         super(input, model, systemFieldInputs);
         this.keyField = input.keyFieldName != undefined ? this.getField(input.keyFieldName) : undefined;
-<<<<<<< HEAD
-        this.namespacePath = input.namespacePath || [];
         this.indices = this.aggregateIndices(input);
-=======
-        this.indices = (input.indices || []).map(index => new Index(index, this));
->>>>>>> bb2fe148
         this.permissions = input.permissions || {};
         this.roles = input.permissions && input.permissions.roles ? new RolesSpecifier(input.permissions.roles) : undefined;
     }
