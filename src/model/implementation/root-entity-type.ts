--- conflicted
+++ resolved
@@ -235,7 +235,7 @@
     {
         name: 'id',
         typeName: 'ID',
-<<<<<<< HEAD
+        isNonNull: true,
         description: 'An auto-generated string that identifies this root entity uniquely among others of the same type',
         isQuickSearchIndexed: true,
         isQuickSearchFulltextIndexed: false,
@@ -243,6 +243,7 @@
     }, {
         name: 'createdAt',
         typeName: 'DateTime',
+        isNonNull: true,
         description: 'The instant this object has been created',
         isQuickSearchIndexed: true,
         isQuickSearchFulltextIndexed: false,
@@ -250,23 +251,10 @@
     }, {
         name: 'updatedAt',
         typeName: 'DateTime',
+        isNonNull: true,
         description: 'The instant this object has been updated the last time (not including relation updates)',
         isQuickSearchIndexed: true,
         isQuickSearchFulltextIndexed: false,
         isIncludedInSearch: false
-=======
-        isNonNull: true,
-        description: 'An auto-generated string that identifies this root entity uniquely among others of the same type'
-    }, {
-        name: 'createdAt',
-        typeName: 'DateTime',
-        isNonNull: true,
-        description: 'The instant this object has been created'
-    }, {
-        name: 'updatedAt',
-        typeName: 'DateTime',
-        isNonNull: true,
-        description: 'The instant this object has been updated the last time (not including relation updates)'
->>>>>>> 95f70f85
     }
 ];