--- conflicted
+++ resolved
@@ -18,9 +18,8 @@
 import { ParsedGraphQLProjectSource, ParsedObjectProjectSource, ParsedProject, ParsedProjectSourceBaseKind } from '../config/parsed-project';
 import { ENUM, ENUM_TYPE_DEFINITION, LIST, LIST_TYPE, NON_NULL_TYPE, OBJECT, OBJECT_TYPE_DEFINITION, STRING } from '../graphql/kinds';
 import { getValueFromAST } from '../graphql/value-from-ast';
-<<<<<<< HEAD
 import {
-    CALC_MUTATIONS_DIRECTIVE,
+   AGGREGATION_AGGREGATOR_ARG, AGGREGATION_DIRECTIVE, AGGREGATION_PATH_ARG, CALC_MUTATIONS_DIRECTIVE,
     CALC_MUTATIONS_OPERATORS_ARG,
     CHILD_ENTITY_DIRECTIVE,
     DEFAULT_VALUE_DIRECTIVE,
@@ -43,7 +42,7 @@
     ROLES_READ_ARG,
     ROLES_READ_WRITE_ARG,
     ROOT_ENTITY_DIRECTIVE,
-    UNIQUE_DIRECTIVE,
+   TRAVERSAL_DIRECTIVE, TRAVERSAL_PATH_ARG, UNIQUE_DIRECTIVE,
     VALUE_ARG,
     VALUE_OBJECT_DIRECTIVE,
     QUICK_SEARCH_INDEXED_LANGUAGE_ARG,
@@ -57,29 +56,7 @@
     hasDirectiveWithName
 } from '../schema/schema-utils';
 import { compact, flatMap, mapValues } from '../utils/utils';
-import {
-    ArangoSearchIndexConfig,
-    CalcMutationsOperator,
-    EnumTypeConfig,
-    EnumValueConfig,
-    FieldConfig,
-    IndexDefinitionConfig,
-    LocalizationConfig,
-    NamespacedPermissionProfileConfigMap,
-    ObjectTypeConfig,
-    PermissionProfileConfigMap,
-    PermissionsConfig,
-    QuickSearchLanguage,
-    RolesSpecifierConfig,
-    TypeConfig,
-    TypeKind
-} from './config';
-=======
-import { AGGREGATION_AGGREGATOR_ARG, AGGREGATION_DIRECTIVE, AGGREGATION_PATH_ARG, CALC_MUTATIONS_DIRECTIVE, CALC_MUTATIONS_OPERATORS_ARG, CHILD_ENTITY_DIRECTIVE, DEFAULT_VALUE_DIRECTIVE, ENTITY_EXTENSION_DIRECTIVE, ID_FIELD, INDEX_DEFINITION_INPUT_TYPE, INDEX_DIRECTIVE, INDICES_ARG, INVERSE_OF_ARG, KEY_FIELD_ARG, KEY_FIELD_DIRECTIVE, NAMESPACE_DIRECTIVE, NAMESPACE_NAME_ARG, NAMESPACE_SEPARATOR, OBJECT_TYPE_KIND_DIRECTIVES, PERMISSION_PROFILE_ARG, REFERENCE_DIRECTIVE, RELATION_DIRECTIVE, ROLES_DIRECTIVE, ROLES_READ_ARG, ROLES_READ_WRITE_ARG, ROOT_ENTITY_DIRECTIVE, TRAVERSAL_DIRECTIVE, TRAVERSAL_PATH_ARG, UNIQUE_DIRECTIVE, VALUE_ARG, VALUE_OBJECT_DIRECTIVE } from '../schema/constants';
-import { findDirectiveWithName, getNamedTypeNodeIgnoringNonNullAndList, getNodeByName, getTypeNameIgnoringNonNullAndList } from '../schema/schema-utils';
-import { compact, flatMap, mapValues } from '../utils/utils';
-import { AggregationConfig, CalcMutationsOperator, EnumTypeConfig, EnumValueConfig, FieldAggregator, FieldConfig, IndexDefinitionConfig, LocalizationConfig, NamespacedPermissionProfileConfigMap, ObjectTypeConfig, PermissionProfileConfigMap, PermissionsConfig, RolesSpecifierConfig, TraversalConfig, TypeConfig, TypeKind } from './config';
->>>>>>> 2a45c131
+import { AggregationConfig, ArangoSearchIndexConfig, CalcMutationsOperator, EnumTypeConfig, EnumValueConfig, FieldAggregator, FieldConfig, IndexDefinitionConfig, LocalizationConfig, NamespacedPermissionProfileConfigMap, ObjectTypeConfig, PermissionProfileConfigMap, PermissionsConfig, QuickSearchLanguage, RolesSpecifierConfig, TraversalConfig, TypeConfig, TypeKind } from './config';
 import { Model } from './implementation';
 import { parseI18nConfigs } from './parse-i18n';
 import { ValidationContext, ValidationMessage } from './validation';
@@ -330,18 +307,15 @@
         permissions: getPermissions(fieldNode, context),
         typeName: getTypeNameIgnoringNonNullAndList(fieldNode.type),
         typeNameAST: getNamedTypeNodeIgnoringNonNullAndList(fieldNode.type).name,
-<<<<<<< HEAD
         isQuickSearchIndexed: hasDirectiveWithName(fieldNode, QUICK_SEARCH_INDEXED_DIRECTIVE),
         isQuickSearchIndexedASTNode: findDirectiveWithName(fieldNode, QUICK_SEARCH_INDEXED_DIRECTIVE),
         isQuickSearchFulltextIndexed: hasDirectiveWithName(fieldNode, QUICK_SEARCH_FULLTEXT_INDEXED_DIRECTIVE),
         isQuickSearchFulltextIndexedASTNode: findDirectiveWithName(fieldNode, QUICK_SEARCH_FULLTEXT_INDEXED_DIRECTIVE),
         isSearchable: getIsSearchable(fieldNode, context),
         isSearchableASTNode: findDirectiveWithName(fieldNode, QUICK_SEARCH_SEARCHABLE_DIRECTIVE),
-        quickSearchLanguage: getLanguage(fieldNode, context, parentNode)
-=======
+        quickSearchLanguage: getLanguage(fieldNode, context, parentNode),
         traversal: getTraversalConfig(fieldNode, context),
         aggregation: getAggregationConfig(fieldNode, context),
->>>>>>> 2a45c131
     };
 }
 
