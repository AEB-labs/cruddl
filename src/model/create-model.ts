<<<<<<< HEAD
import { ArgumentNode, DirectiveNode, EnumValueDefinitionNode, FieldDefinitionNode, GraphQLBoolean, GraphQLEnumType, GraphQLID, GraphQLInputObjectType, GraphQLList, GraphQLNonNull, GraphQLString, ObjectTypeDefinitionNode, ObjectValueNode, StringValueNode, TypeDefinitionNode, valueFromAST } from 'graphql';
import { ModelValidationOptions } from '../config/interfaces';
import { ParsedGraphQLProjectSource, ParsedObjectProjectSource, ParsedProject, ParsedProjectSourceBaseKind } from '../config/parsed-project';
=======
import {
    ArgumentNode,
    DirectiveNode,
    EnumValueDefinitionNode,
    FieldDefinitionNode,
    GraphQLBoolean,
    GraphQLEnumType,
    GraphQLID,
    GraphQLInputObjectType,
    GraphQLList,
    GraphQLNonNull,
    GraphQLString,
    ObjectTypeDefinitionNode,
    ObjectValueNode,
    StringValueNode,
    TypeDefinitionNode,
    valueFromAST
} from 'graphql';
import {
    ParsedGraphQLProjectSource,
    ParsedObjectProjectSource,
    ParsedProject,
    ParsedProjectSourceBaseKind
} from '../config/parsed-project';
>>>>>>> 3b400190
import { FlexSearchPrimarySortConfig } from '../database/arangodb/schema-migration/arango-search-helpers';
import {
    ENUM,
    ENUM_TYPE_DEFINITION,
    LIST,
    LIST_TYPE,
    NON_NULL_TYPE,
    OBJECT,
    OBJECT_TYPE_DEFINITION,
    STRING
} from '../graphql/kinds';
import { getValueFromAST } from '../graphql/value-from-ast';
import {
    BUSINESS_OBJECT_DIRECTIVE,
    CALC_MUTATIONS_DIRECTIVE,
    CALC_MUTATIONS_OPERATORS_ARG,
    CHILD_ENTITY_DIRECTIVE,
    COLLECT_AGGREGATE_ARG,
    COLLECT_DIRECTIVE,
    COLLECT_PATH_ARG,
    DEFAULT_VALUE_DIRECTIVE,
    ENTITY_EXTENSION_DIRECTIVE,
    FLEX_SEARCH_DEFAULT_LANGUAGE_ARG,
    FLEX_SEARCH_FULLTEXT_INDEXED_DIRECTIVE,
    FLEX_SEARCH_INCLUDED_IN_SEARCH_ARGUMENT,
    FLEX_SEARCH_INDEXED_ARGUMENT,
    FLEX_SEARCH_INDEXED_DIRECTIVE,
    FLEX_SEARCH_INDEXED_LANGUAGE_ARG,
    FLEX_SEARCH_ORDER_ARGUMENT,
    ID_FIELD,
    INDEX_DEFINITION_INPUT_TYPE,
    INDEX_DIRECTIVE,
    INDICES_ARG,
    INVERSE_OF_ARG,
    KEY_FIELD_ARG,
    KEY_FIELD_DIRECTIVE,
    NAMESPACE_DIRECTIVE,
    NAMESPACE_NAME_ARG,
    NAMESPACE_SEPARATOR,
    OBJECT_TYPE_KIND_DIRECTIVES,
    PERMISSION_PROFILE_ARG,
    REFERENCE_DIRECTIVE,
    RELATION_DIRECTIVE,
    ROLES_DIRECTIVE,
    ROLES_READ_ARG,
    ROLES_READ_WRITE_ARG,
    ROOT_ENTITY_DIRECTIVE,
    UNIQUE_DIRECTIVE,
    VALUE_ARG,
    VALUE_OBJECT_DIRECTIVE
} from '../schema/constants';
import {
    findDirectiveWithName,
    getDeprecationReason,
    getNamedTypeNodeIgnoringNonNullAndList,
    getNodeByName,
    getTypeNameIgnoringNonNullAndList,
    hasDirectiveWithName
} from '../schema/schema-utils';
import { compact, flatMap, mapValues } from '../utils/utils';
<<<<<<< HEAD
import { AggregationOperator, CalcMutationsOperator, CollectFieldConfig, EnumTypeConfig, EnumValueConfig, FieldConfig, FlexSearchIndexConfig, FlexSearchLanguage, IndexDefinitionConfig, LocalizationConfig, NamespacedPermissionProfileConfigMap, ObjectTypeConfig, PermissionProfileConfigMap, PermissionsConfig, RolesSpecifierConfig, TypeConfig, TypeKind } from './config';
import { BillingConfig } from './config/billing';
=======
import {
    AggregationOperator,
    CalcMutationsOperator,
    CollectFieldConfig,
    EnumTypeConfig,
    EnumValueConfig,
    FieldConfig,
    FlexSearchIndexConfig,
    FlexSearchLanguage,
    IndexDefinitionConfig,
    LocalizationConfig,
    NamespacedPermissionProfileConfigMap,
    ObjectTypeConfig,
    PermissionProfileConfigMap,
    PermissionsConfig,
    RolesSpecifierConfig,
    TypeConfig,
    TypeKind
} from './config';
>>>>>>> 3b400190
import { Model } from './implementation';
import { parseBillingConfigs } from './parse-billing';
import { parseI18nConfigs } from './parse-i18n';
import { ValidationContext, ValidationMessage } from './validation';

export function createModel(parsedProject: ParsedProject, modelValidationOptions?: ModelValidationOptions): Model {
    const validationContext = new ValidationContext();
    return new Model({
        types: createTypeInputs(parsedProject, validationContext),
        permissionProfiles: extractPermissionProfiles(parsedProject),
        i18n: extractI18n(parsedProject),
        validationMessages: validationContext.validationMessages,
        billing: extractBilling(parsedProject),
        modelValidationOptions
    });
}

const VALIDATION_ERROR_INVALID_PERMISSION_PROFILE = `Invalid argument value, expected string`;
const VALIDATION_ERROR_EXPECTED_STRING_OR_LIST_OF_STRINGS = 'Expected string or list of strings';
const VALIDATION_ERROR_EXPECTED_BOOLEAN = 'Expected boolean';
const VALIDATION_ERROR_EXPECTED_ENUM_OR_LIST_OF_ENUMS = 'Expected enum or list of enums';
const VALIDATION_ERROR_EXPECTED_ENUM = 'Expected enum';
const VALIDATION_ERROR_INVERSE_OF_ARG_MUST_BE_STRING = 'inverseOf must be specified as String';
const VALIDATION_ERROR_MISSING_ARGUMENT_OPERATORS = "Missing argument 'operators'";
const VALIDATION_ERROR_MISSING_ARGUMENT_DEFAULT_VALUE =
    DEFAULT_VALUE_DIRECTIVE + ' needs an argument named ' + VALUE_ARG;
const VALIDATION_ERROR_INVALID_ARGUMENT_TYPE = 'Invalid argument type.';
const VALIDATION_ERROR_DUPLICATE_KEY_FIELD = 'Only one field can be a @key field.';
const VALIDATION_ERROR_MULTIPLE_OBJECT_TYPE_DIRECTIVES = `Only one of @${ROOT_ENTITY_DIRECTIVE}, @${CHILD_ENTITY_DIRECTIVE}, @${ENTITY_EXTENSION_DIRECTIVE} or @${VALUE_OBJECT_DIRECTIVE} can be used.`;
const VALIDATION_ERROR_MISSING_OBJECT_TYPE_DIRECTIVE = `Add one of @${ROOT_ENTITY_DIRECTIVE}, @${CHILD_ENTITY_DIRECTIVE}, @${ENTITY_EXTENSION_DIRECTIVE} or @${VALUE_OBJECT_DIRECTIVE}.`;
const VALIDATION_ERROR_INVALID_DEFINITION_KIND =
    'This kind of definition is not allowed. Only object and enum type definitions are allowed.';

function createTypeInputs(parsedProject: ParsedProject, context: ValidationContext): ReadonlyArray<TypeConfig> {
    const graphQLSchemaParts = parsedProject.sources.filter(
        parsedSource => parsedSource.kind === ParsedProjectSourceBaseKind.GRAPHQL
    ) as ReadonlyArray<ParsedGraphQLProjectSource>;
    return flatMap(graphQLSchemaParts, schemaPart =>
        compact(
            schemaPart.document.definitions.map(definition => {
                // Only look at object types and enums (scalars are not supported yet, they need to be implemented somehow, e.g. via regex check)
                if (definition.kind != OBJECT_TYPE_DEFINITION && definition.kind !== ENUM_TYPE_DEFINITION) {
                    context.addMessage(ValidationMessage.error(VALIDATION_ERROR_INVALID_DEFINITION_KIND, definition));
                    return undefined;
                }

                const common = {
                    description: definition.description ? definition.description.value : undefined,
                    name: definition.name.value
                };

                switch (definition.kind) {
                    case ENUM_TYPE_DEFINITION:
                        const enumTypeInput: EnumTypeConfig = {
                            ...common,
                            namespacePath: getNamespacePath(definition, schemaPart.namespacePath),
                            astNode: definition,
                            kind: TypeKind.ENUM,
                            values: createEnumValues(definition.values || [])
                        };
                        return enumTypeInput;
                    case OBJECT_TYPE_DEFINITION:
                        return createObjectTypeInput(definition, schemaPart, context);
                    default:
                        return undefined;
                }
            })
        )
    );
}

function createEnumValues(valueNodes: ReadonlyArray<EnumValueDefinitionNode>): ReadonlyArray<EnumValueConfig> {
    return valueNodes.map(
        (valNode): EnumValueConfig => ({
            value: valNode.name.value,
            description: valNode.description && valNode.description.value,
            deprecationReason: getDeprecationReason(valNode),
            astNode: valNode
        })
    );
}

function createObjectTypeInput(
    definition: ObjectTypeDefinitionNode,
    schemaPart: ParsedGraphQLProjectSource,
    context: ValidationContext
): ObjectTypeConfig {
    const entityType = getKindOfObjectTypeNode(definition, context);

    const common = {
        name: definition.name.value,
        description: definition.description ? definition.description.value : undefined,
        astNode: definition,
        fields: (definition.fields || []).map(field => createFieldInput(field, context)),
        namespacePath: getNamespacePath(definition, schemaPart.namespacePath),
        flexSearchLanguage: getDefaultLanguage(definition, context)
    };

    const businessObjectDirective = findDirectiveWithName(definition, BUSINESS_OBJECT_DIRECTIVE);
    if (businessObjectDirective && !findDirectiveWithName(definition, ROOT_ENTITY_DIRECTIVE)) {
        context.addMessage(
            ValidationMessage.error(
                `The directive @${BUSINESS_OBJECT_DIRECTIVE} can only be used on root entity type definitions.`,
                definition.loc
            )
        );
    }

    switch (entityType) {
        case CHILD_ENTITY_DIRECTIVE:
            return {
                kind: TypeKind.CHILD_ENTITY,
                ...common
            };
        case ENTITY_EXTENSION_DIRECTIVE:
            return {
                kind: TypeKind.ENTITY_EXTENSION,
                ...common
            };
        case VALUE_OBJECT_DIRECTIVE:
            return {
                kind: TypeKind.VALUE_OBJECT,
                ...common
            };
        default:
            // interpret unknown kinds as root entity because they are least likely to cause unnecessary errors
            // (errors are already reported in getKindOfObjectTypeNode)

            return {
                ...common,
                ...processKeyField(definition, common.fields, context),
                kind: TypeKind.ROOT_ENTITY,
                permissions: getPermissions(definition, context),
                indices: createIndexDefinitionInputs(definition, context),
                flexSearchIndexConfig: createFlexSearchDefinitionInputs(definition, context),
                isBusinessObject: !!businessObjectDirective
            };
    }
}

/**
 * Extract the @key field
 *
 * id: ID @key means that 'id' is the @key field
 * for backwards compatibility, we also support _key: String @key
 */
function processKeyField(
    definition: ObjectTypeDefinitionNode,
    fields: ReadonlyArray<FieldConfig>,
    context: ValidationContext
) {
    let keyFieldASTNode: FieldDefinitionNode | undefined = getKeyFieldASTNode(definition, context);
    let keyFieldName: string | undefined = keyFieldASTNode ? keyFieldASTNode.name.value : undefined;
    const underscoreKeyField = fields.find(field => field.name == '_key');
    if (underscoreKeyField) {
        fields = fields.filter(f => f !== underscoreKeyField);
        if (keyFieldASTNode && keyFieldASTNode.name.value === underscoreKeyField.name) {
            keyFieldASTNode = underscoreKeyField.astNode;
            keyFieldName = ID_FIELD;
            context.addMessage(
                ValidationMessage.warn(
                    `The field "_key" is deprecated and should be replaced with "id" (of type "ID").`,
                    underscoreKeyField.astNode
                )
            );
        } else {
            context.addMessage(
                ValidationMessage.error(
                    `The field name "_key" is reserved and can only be used in combination with @key.`,
                    underscoreKeyField.astNode
                )
            );
        }
    }
    const idField = fields.find(field => field.name == ID_FIELD);
    if (idField) {
        fields = fields.filter(f => f !== idField);
        if (keyFieldASTNode && keyFieldASTNode.name.value === idField.name) {
            keyFieldASTNode = idField.astNode;
            keyFieldName = ID_FIELD;
        } else {
            context.addMessage(
                ValidationMessage.warn(
                    `The field "id" is redundant and should only be explicitly added when used with @key.`,
                    idField.astNode
                )
            );
        }
        if (idField.typeName !== GraphQLID.name || idField.isList) {
            context.addMessage(ValidationMessage.error(`The field "id" must be of type "ID".`, idField.astNode));
        }
    }
    return { fields, keyFieldASTNode, keyFieldName };
}

function getDefaultValue(fieldNode: FieldDefinitionNode, context: ValidationContext): any {
    const defaultValueDirective = findDirectiveWithName(fieldNode, DEFAULT_VALUE_DIRECTIVE);
    if (!defaultValueDirective) {
        return undefined;
    }
    const defaultValueArg = getNodeByName(defaultValueDirective.arguments, VALUE_ARG);
    if (!defaultValueArg) {
        context.addMessage(
            ValidationMessage.error(VALIDATION_ERROR_MISSING_ARGUMENT_DEFAULT_VALUE, defaultValueDirective)
        );
        return undefined;
    }
    return getValueFromAST(defaultValueArg.value);
}

function getFlexSearchOrder(rootEntityDirective?: DirectiveNode): FlexSearchPrimarySortConfig[] {
    if (!rootEntityDirective) {
        return [];
    }
    const argumentFlexSearchOrder: ArgumentNode | undefined = getNodeByName(
        rootEntityDirective.arguments,
        FLEX_SEARCH_ORDER_ARGUMENT
    );
    if (argumentFlexSearchOrder && argumentFlexSearchOrder.value.kind === 'ListValue') {
        return argumentFlexSearchOrder.value.values
            .map(orderArgument => {
                return valueFromAST(orderArgument, flexSearchOrderInputObjectType);
            })
            .map((value: any) => {
                return {
                    field: value.field,
                    asc: value.direction === 'ASC' ? true : false
                };
            });
    }
    return [];
}

function createFlexSearchDefinitionInputs(
    objectNode: ObjectTypeDefinitionNode,
    context: ValidationContext
): FlexSearchIndexConfig {
    let directive = findDirectiveWithName(objectNode, ROOT_ENTITY_DIRECTIVE);
    let config = {
        isIndexed: false,
        directiveASTNode: directive,
        primarySort: getFlexSearchOrder(directive)
    };
    if (directive) {
        const argumentIndexed: ArgumentNode | undefined = getNodeByName(
            directive.arguments,
            FLEX_SEARCH_INDEXED_ARGUMENT
        );
        if (argumentIndexed) {
            if (argumentIndexed.value.kind === 'BooleanValue') {
                config.isIndexed = argumentIndexed.value.value;
            }
        }
    }
    return config;
}

function getIsIncludedInSearch(fieldNode: FieldDefinitionNode, context: ValidationContext): boolean {
    const directive = findDirectiveWithName(fieldNode, FLEX_SEARCH_INDEXED_DIRECTIVE);
    if (directive) {
        const argument = getNodeByName(directive.arguments, FLEX_SEARCH_INCLUDED_IN_SEARCH_ARGUMENT);
        if (argument) {
            if (argument.value.kind === 'BooleanValue') {
                return argument.value.value;
            } else {
                context.addMessage(ValidationMessage.error(VALIDATION_ERROR_EXPECTED_BOOLEAN, argument.value.loc));
            }
        }
    }
    return false;
}

function getIsFulltextIncludedInSearch(fieldNode: FieldDefinitionNode, context: ValidationContext): boolean {
    const directive = findDirectiveWithName(fieldNode, FLEX_SEARCH_FULLTEXT_INDEXED_DIRECTIVE);
    if (directive) {
        const argument = getNodeByName(directive.arguments, FLEX_SEARCH_INCLUDED_IN_SEARCH_ARGUMENT);
        if (argument) {
            if (argument.value.kind === 'BooleanValue') {
                return argument.value.value;
            } else {
                context.addMessage(ValidationMessage.error(VALIDATION_ERROR_EXPECTED_BOOLEAN, argument.value.loc));
            }
        }
    }
    return false;
}

function getDefaultLanguage(
    objectTypeDefinitionNode: ObjectTypeDefinitionNode,
    context: ValidationContext
): FlexSearchLanguage | undefined {
    let directive: DirectiveNode | undefined =
        findDirectiveWithName(objectTypeDefinitionNode, ROOT_ENTITY_DIRECTIVE) ||
        findDirectiveWithName(objectTypeDefinitionNode, CHILD_ENTITY_DIRECTIVE) ||
        findDirectiveWithName(objectTypeDefinitionNode, VALUE_OBJECT_DIRECTIVE) ||
        findDirectiveWithName(objectTypeDefinitionNode, ENTITY_EXTENSION_DIRECTIVE);
    if (!directive) {
        return undefined;
    }
    const argument: ArgumentNode | undefined = getNodeByName(directive.arguments, FLEX_SEARCH_DEFAULT_LANGUAGE_ARG);
    if (!argument) {
        return undefined;
    }

    if (argument.value.kind === 'EnumValue') {
        return argument.value.value as FlexSearchLanguage;
    } else {
        context.addMessage(ValidationMessage.error(VALIDATION_ERROR_EXPECTED_ENUM, argument.value.loc));
        return undefined;
    }
}

function getLanguage(fieldNode: FieldDefinitionNode, context: ValidationContext): FlexSearchLanguage | undefined {
    let directive: DirectiveNode | undefined = findDirectiveWithName(fieldNode, FLEX_SEARCH_FULLTEXT_INDEXED_DIRECTIVE);
    if (!directive) {
        return undefined;
    }
    const argument: ArgumentNode | undefined = getNodeByName(directive.arguments, FLEX_SEARCH_INDEXED_LANGUAGE_ARG);
    if (!argument) {
        return undefined;
    }

    if (argument.value.kind === 'EnumValue') {
        return argument.value.value as FlexSearchLanguage;
    } else {
        context.addMessage(ValidationMessage.error(VALIDATION_ERROR_EXPECTED_ENUM, argument.value.loc));
        return undefined;
    }
}

function createFieldInput(fieldNode: FieldDefinitionNode, context: ValidationContext): FieldConfig {
    const inverseOfASTNode = getInverseOfASTNode(fieldNode, context);
    const referenceDirectiveASTNode = findDirectiveWithName(fieldNode, REFERENCE_DIRECTIVE);
    const referenceKeyFieldASTNode = getReferenceKeyFieldASTNode(fieldNode, context);

    return {
        name: fieldNode.name.value,
        description: fieldNode.description ? fieldNode.description.value : undefined,
        deprecationReason: getDeprecationReason(fieldNode),
        astNode: fieldNode,
        calcMutationOperators: getCalcMutationOperators(fieldNode, context),
        defaultValueASTNode: findDirectiveWithName(fieldNode, DEFAULT_VALUE_DIRECTIVE),
        defaultValue: getDefaultValue(fieldNode, context),
        inverseOfASTNode,
        inverseOfFieldName: inverseOfASTNode ? inverseOfASTNode.value : undefined,
        isList:
            fieldNode.type.kind === LIST_TYPE ||
            (fieldNode.type.kind === NON_NULL_TYPE && fieldNode.type.type.kind === LIST_TYPE),
        isReference: !!referenceDirectiveASTNode,
        referenceKeyField: referenceKeyFieldASTNode ? referenceKeyFieldASTNode.value : undefined,
        referenceKeyFieldASTNode,
        isRelation: !!findDirectiveWithName(fieldNode, RELATION_DIRECTIVE),
        permissions: getPermissions(fieldNode, context),
        typeName: getTypeNameIgnoringNonNullAndList(fieldNode.type),
        typeNameAST: getNamedTypeNodeIgnoringNonNullAndList(fieldNode.type).name,
        isFlexSearchIndexed: hasDirectiveWithName(fieldNode, FLEX_SEARCH_INDEXED_DIRECTIVE),
        isFlexSearchIndexedASTNode: findDirectiveWithName(fieldNode, FLEX_SEARCH_INDEXED_DIRECTIVE),
        isFlexSearchFulltextIndexed: hasDirectiveWithName(fieldNode, FLEX_SEARCH_FULLTEXT_INDEXED_DIRECTIVE),
        isFlexSearchFulltextIndexedASTNode: findDirectiveWithName(fieldNode, FLEX_SEARCH_FULLTEXT_INDEXED_DIRECTIVE),
        isIncludedInSearch: getIsIncludedInSearch(fieldNode, context),
        isFulltextIncludedInSearch: getIsFulltextIncludedInSearch(fieldNode, context),
        flexSearchLanguage: getLanguage(fieldNode, context),
        collect: getCollectConfig(fieldNode, context)
    };
}

function getCalcMutationOperators(
    fieldNode: FieldDefinitionNode,
    context: ValidationContext
): ReadonlyArray<CalcMutationsOperator> {
    const calcMutationsDirective = findDirectiveWithName(fieldNode, CALC_MUTATIONS_DIRECTIVE);
    if (!calcMutationsDirective) {
        return [];
    }
    const calcMutationsArg = getNodeByName(calcMutationsDirective.arguments, CALC_MUTATIONS_OPERATORS_ARG);
    if (!calcMutationsArg) {
        context.addMessage(
            ValidationMessage.error(VALIDATION_ERROR_MISSING_ARGUMENT_OPERATORS, calcMutationsDirective.loc)
        );
        return [];
    }
    if (calcMutationsArg.value.kind === ENUM) {
        return [calcMutationsArg.value.value as CalcMutationsOperator];
    } else if (calcMutationsArg.value.kind === LIST) {
        return compact(
            calcMutationsArg.value.values.map(val => {
                if (val.kind !== ENUM) {
                    context.addMessage(
                        ValidationMessage.error(VALIDATION_ERROR_EXPECTED_ENUM_OR_LIST_OF_ENUMS, val.loc)
                    );
                    return undefined;
                } else {
                    return val.value as CalcMutationsOperator;
                }
            })
        );
    } else {
        context.addMessage(
            ValidationMessage.error(VALIDATION_ERROR_EXPECTED_ENUM_OR_LIST_OF_ENUMS, calcMutationsArg.value.loc)
        );
        return [];
    }
}

function createIndexDefinitionInputs(
    definition: ObjectTypeDefinitionNode,
    context: ValidationContext
): ReadonlyArray<IndexDefinitionConfig> {
    return [
        ...createRootEntityBasedIndices(definition, context),
        ...createFieldBasedIndices(definition, context, false),
        ...createFieldBasedIndices(definition, context, true)
    ];
}

function createRootEntityBasedIndices(
    definition: ObjectTypeDefinitionNode,
    context: ValidationContext
): ReadonlyArray<IndexDefinitionConfig> {
    const rootEntityDirective = findDirectiveWithName(definition, ROOT_ENTITY_DIRECTIVE);
    if (!rootEntityDirective) {
        return [];
    }
    const indicesArg = getNodeByName(rootEntityDirective.arguments, INDICES_ARG);
    if (!indicesArg) {
        return [];
    }
    if (indicesArg.value.kind === OBJECT) {
        return [buildIndexDefinitionFromObjectValue(indicesArg.value)];
    } else if (indicesArg.value.kind === LIST) {
        return compact(
            indicesArg.value.values.map(val => {
                if (val.kind !== OBJECT) {
                    context.addMessage(ValidationMessage.error(VALIDATION_ERROR_INVALID_ARGUMENT_TYPE, val.loc));
                    return undefined;
                }
                return buildIndexDefinitionFromObjectValue(val);
            })
        );
    } else {
        context.addMessage(ValidationMessage.error(VALIDATION_ERROR_INVALID_ARGUMENT_TYPE, indicesArg.loc));
        return [];
    }
}

function createFieldBasedIndices(
    definition: ObjectTypeDefinitionNode,
    context: ValidationContext,
    unique: boolean
): ReadonlyArray<IndexDefinitionConfig> {
    return compact(
        (definition.fields || []).map((field): IndexDefinitionConfig | undefined => {
            let indexDirective = findDirectiveWithName(field, unique ? UNIQUE_DIRECTIVE : INDEX_DIRECTIVE);
            if (!indexDirective) {
                return undefined;
            }
            let sparseArg =
                indexDirective.arguments && indexDirective.arguments.find(arg => arg.name.value === 'sparse');
            let sparse: boolean | undefined;
            if (sparseArg) {
                switch (sparseArg.value.kind) {
                    case 'BooleanValue':
                        sparse = sparseArg.value.value;
                        break;
                    case 'NullValue':
                        // leave at undefined
                        break;
                    default:
                        context.addMessage(
                            ValidationMessage.error(
                                `The value for the "sparse" argument should be either "true" or "false"`,
                                sparseArg.value
                            )
                        );
                }
            }
            return {
                astNode: indexDirective,
                fields: [field.name.value],
                unique,
                sparse,
                fieldASTNodes: [indexDirective]
            };
        })
    );
}

function buildIndexDefinitionFromObjectValue(indexDefinitionNode: ObjectValueNode): IndexDefinitionConfig {
    return {
        ...mapIndexDefinition(indexDefinitionNode),
        astNode: indexDefinitionNode
    };
}

function mapIndexDefinition(index: ObjectValueNode): IndexDefinitionConfig {
    const value = valueFromAST(index, indexDefinitionInputObjectType);
    const fieldsField = index.fields.find(f => f.name.value === 'fields');
    const fieldASTNodes = fieldsField && fieldsField.value.kind === 'ListValue' ? fieldsField.value.values : undefined;
    return {
        ...value,
        fieldASTNodes
    };
}

function getKindOfObjectTypeNode(
    definition: ObjectTypeDefinitionNode,
    context?: ValidationContext
): string | undefined {
    const kindDirectives = (definition.directives || []).filter(dir =>
        OBJECT_TYPE_KIND_DIRECTIVES.includes(dir.name.value)
    );
    if (kindDirectives.length !== 1) {
        if (context) {
            if (kindDirectives.length === 0) {
                context.addMessage(
                    ValidationMessage.error(VALIDATION_ERROR_MISSING_OBJECT_TYPE_DIRECTIVE, definition.name)
                );
            } else {
                for (const directive of kindDirectives) {
                    context.addMessage(
                        ValidationMessage.error(VALIDATION_ERROR_MULTIPLE_OBJECT_TYPE_DIRECTIVES, directive)
                    );
                }
            }
        }
        return undefined;
    }

    return kindDirectives[0].name.value;
}

function getNamespacePath(
    definition: TypeDefinitionNode,
    sourceNamespacePath: ReadonlyArray<string>
): ReadonlyArray<string> {
    const directiveNamespace = findDirectiveWithName(definition, NAMESPACE_DIRECTIVE);
    if (!directiveNamespace || !directiveNamespace.arguments) {
        return sourceNamespacePath;
    }
    const directiveNamespaceArg = getNodeByName(directiveNamespace.arguments, NAMESPACE_NAME_ARG);
    return directiveNamespaceArg && directiveNamespaceArg.value.kind === STRING
        ? directiveNamespaceArg.value.value.split(NAMESPACE_SEPARATOR)
        : [];
}

function getKeyFieldASTNode(definition: ObjectTypeDefinitionNode, context: ValidationContext) {
    const keyFields = (definition.fields || []).filter(field => findDirectiveWithName(field, KEY_FIELD_DIRECTIVE));
    if (keyFields.length == 0) {
        return undefined;
    }
    if (keyFields.length > 1) {
        keyFields.forEach(f =>
            context.addMessage(
                ValidationMessage.error(
                    VALIDATION_ERROR_DUPLICATE_KEY_FIELD,
                    findDirectiveWithName(f, KEY_FIELD_DIRECTIVE)
                )
            )
        );
        return undefined;
    }
    return keyFields[0];
}

function getPermissions(
    node: ObjectTypeDefinitionNode | FieldDefinitionNode,
    context: ValidationContext
): PermissionsConfig | undefined {
    const rootEntityDirective = findDirectiveWithName(node, ROOT_ENTITY_DIRECTIVE);
    const permissionProfileArg = rootEntityDirective
        ? getNodeByName(rootEntityDirective.arguments, PERMISSION_PROFILE_ARG)
        : undefined;
    const permissionProfileNameAstNode = getPermissionProfileAstNode(permissionProfileArg, context);
    const rolesDirective = findDirectiveWithName(node, ROLES_DIRECTIVE);
    if (!permissionProfileArg && !rolesDirective) {
        return undefined;
    }
    const roles: RolesSpecifierConfig | undefined = rolesDirective
        ? {
              read: getRolesOfArg(getNodeByName(rolesDirective.arguments, ROLES_READ_ARG), context),
              readWrite: getRolesOfArg(getNodeByName(rolesDirective.arguments, ROLES_READ_WRITE_ARG), context),
              astNode: rolesDirective
          }
        : undefined;
    return {
        permissionProfileName: permissionProfileNameAstNode ? permissionProfileNameAstNode.value : undefined,
        permissionProfileNameAstNode,
        roles
    };
}

function getRolesOfArg(rolesArg: ArgumentNode | undefined, context: ValidationContext) {
    if (!rolesArg) {
        return undefined;
    }
    let roles: ReadonlyArray<string> | undefined = undefined;
    if (rolesArg) {
        if (rolesArg.value.kind === LIST) {
            roles = compact(
                rolesArg.value.values.map(val => {
                    if (val.kind !== STRING) {
                        context.addMessage(
                            ValidationMessage.error(VALIDATION_ERROR_EXPECTED_STRING_OR_LIST_OF_STRINGS, val.loc)
                        );
                        return undefined;
                    } else {
                        return val.value;
                    }
                })
            );
        } else if (rolesArg.value.kind === STRING) {
            roles = [rolesArg.value.value];
        } else {
            context.addMessage(
                ValidationMessage.error(VALIDATION_ERROR_EXPECTED_STRING_OR_LIST_OF_STRINGS, rolesArg.value.loc)
            );
        }
    }
    return roles;
}

function getPermissionProfileAstNode(
    permissionProfileArg: ArgumentNode | undefined,
    context: ValidationContext
): StringValueNode | undefined {
    let permissionProfileNameAstNode = undefined;
    if (permissionProfileArg) {
        if (permissionProfileArg.value.kind !== STRING) {
            context.addMessage(
                ValidationMessage.error(VALIDATION_ERROR_INVALID_PERMISSION_PROFILE, permissionProfileArg.value.loc)
            );
        } else {
            permissionProfileNameAstNode = permissionProfileArg.value;
        }
    }
    return permissionProfileNameAstNode;
}

function getInverseOfASTNode(fieldNode: FieldDefinitionNode, context: ValidationContext): StringValueNode | undefined {
    const relationDirective = findDirectiveWithName(fieldNode, RELATION_DIRECTIVE);
    if (!relationDirective) {
        return undefined;
    }
    const inverseOfArg = getNodeByName(relationDirective.arguments, INVERSE_OF_ARG);
    if (!inverseOfArg) {
        return undefined;
    }
    if (inverseOfArg.value.kind !== STRING) {
        context.addMessage(
            ValidationMessage.error(VALIDATION_ERROR_INVERSE_OF_ARG_MUST_BE_STRING, inverseOfArg.value.loc)
        );
        return undefined;
    }
    return inverseOfArg.value;
}

function getReferenceKeyFieldASTNode(
    fieldNode: FieldDefinitionNode,
    context: ValidationContext
): StringValueNode | undefined {
    const relationDirective = findDirectiveWithName(fieldNode, REFERENCE_DIRECTIVE);
    if (!relationDirective) {
        return undefined;
    }
    const keyFieldArg = getNodeByName(relationDirective.arguments, KEY_FIELD_ARG);
    if (!keyFieldArg) {
        return undefined;
    }
    if (keyFieldArg.value.kind !== STRING) {
        // should be caught by the graphql validator anyway...
        context.addMessage(
            ValidationMessage.error(`The argument "${KEY_FIELD_ARG}" must be of type String`, keyFieldArg.value.loc)
        );
        return undefined;
    }
    return keyFieldArg.value;
}

function getCollectConfig(fieldNode: FieldDefinitionNode, context: ValidationContext): CollectFieldConfig | undefined {
    const directive = findDirectiveWithName(fieldNode, COLLECT_DIRECTIVE);
    if (!directive) {
        return undefined;
    }
    const pathArg = getNodeByName(directive.arguments, COLLECT_PATH_ARG);
    if (!pathArg) {
        context.addMessage(ValidationMessage.error(`Argument "${COLLECT_PATH_ARG}" is missing`, directive.loc));
        return undefined;
    }
    if (pathArg.value.kind !== STRING) {
        // should be caught by the graphql validator anyway...
        context.addMessage(
            ValidationMessage.error(`The argument "${COLLECT_PATH_ARG}" must be of type String`, pathArg.value.loc)
        );
        return undefined;
    }
    const aggregateArg = getNodeByName(directive.arguments, COLLECT_AGGREGATE_ARG);
    const aggregateValueNode = aggregateArg && aggregateArg.value;
    if (aggregateValueNode && aggregateValueNode.kind !== 'EnumValue') {
        // should be caught by the graphql validator anyway...
        context.addMessage(
            ValidationMessage.error(`The argument "${COLLECT_AGGREGATE_ARG}" must be an enum value`, pathArg.value.loc)
        );
        return undefined;
    }
    return {
        astNode: directive,
        path: pathArg.value.value,
        pathASTNode: pathArg.value,
        aggregationOperator: aggregateValueNode && (aggregateValueNode.value as AggregationOperator),
        aggregationOperatorASTNode: aggregateValueNode
    };
}

function extractPermissionProfiles(parsedProject: ParsedProject): ReadonlyArray<NamespacedPermissionProfileConfigMap> {
    return compact(
        parsedProject.sources.map((source): NamespacedPermissionProfileConfigMap | undefined => {
            if (source.kind !== ParsedProjectSourceBaseKind.OBJECT) {
                return undefined;
            }
            if (!source.object.permissionProfiles) {
                return undefined;
            }
            const profilesWithoutLocs = source.object.permissionProfiles as PermissionProfileConfigMap;
            const profiles: PermissionProfileConfigMap = mapValues(profilesWithoutLocs, (profile, name) => ({
                ...profile,
                loc: source.pathLocationMap['permissionProfiles.' + name]
            }));
            return {
                namespacePath: source.namespacePath,
                profiles
            };
        })
    );
}

function extractI18n(parsedProject: ParsedProject): ReadonlyArray<LocalizationConfig> {
    const objectSchemaParts = parsedProject.sources.filter(
        parsedSource => parsedSource.kind === ParsedProjectSourceBaseKind.OBJECT
    ) as ReadonlyArray<ParsedObjectProjectSource>;
    return flatMap(objectSchemaParts, source => parseI18nConfigs(source));
}

function extractBilling(parsedProject: ParsedProject): BillingConfig {
    const objectSchemaParts = parsedProject.sources
        .filter(parsedSource => parsedSource.kind === ParsedProjectSourceBaseKind.OBJECT) as ReadonlyArray<ParsedObjectProjectSource>;
    return objectSchemaParts.map(source => parseBillingConfigs(source)).reduce((previousValue, currentValue) => {
        return {
            ...previousValue,
            billingEntities: [...currentValue.billingEntities, ...previousValue.billingEntities]
        };
    }, {billingEntities: []});
}

// fake input type for index mapping
const indexDefinitionInputObjectType: GraphQLInputObjectType = new GraphQLInputObjectType({
    fields: {
        id: { type: GraphQLString },
        fields: { type: new GraphQLNonNull(new GraphQLList(GraphQLString)) },
        unique: { type: GraphQLBoolean, defaultValue: false },
        sparse: { type: GraphQLBoolean }
    },
    name: INDEX_DEFINITION_INPUT_TYPE
});

const flexSearchOrderInputObjectType: GraphQLInputObjectType = new GraphQLInputObjectType({
    name: 'FlexSearchOrderArgument',
    fields: {
        field: { type: GraphQLString },
        direction: {
            type: new GraphQLEnumType({
                name: 'OrderDirection',
                values: { ASC: { value: 'ASC' }, DESC: { value: 'DESC' } }
            })
        }
    }
});<|MERGE_RESOLUTION|>--- conflicted
+++ resolved
@@ -1,33 +1,10 @@
-<<<<<<< HEAD
 import { ArgumentNode, DirectiveNode, EnumValueDefinitionNode, FieldDefinitionNode, GraphQLBoolean, GraphQLEnumType, GraphQLID, GraphQLInputObjectType, GraphQLList, GraphQLNonNull, GraphQLString, ObjectTypeDefinitionNode, ObjectValueNode, StringValueNode, TypeDefinitionNode, valueFromAST } from 'graphql';
 import { ModelValidationOptions } from '../config/interfaces';
-import { ParsedGraphQLProjectSource, ParsedObjectProjectSource, ParsedProject, ParsedProjectSourceBaseKind } from '../config/parsed-project';
-=======
-import {
-    ArgumentNode,
-    DirectiveNode,
-    EnumValueDefinitionNode,
-    FieldDefinitionNode,
-    GraphQLBoolean,
-    GraphQLEnumType,
-    GraphQLID,
-    GraphQLInputObjectType,
-    GraphQLList,
-    GraphQLNonNull,
-    GraphQLString,
-    ObjectTypeDefinitionNode,
-    ObjectValueNode,
-    StringValueNode,
-    TypeDefinitionNode,
-    valueFromAST
-} from 'graphql';
-import {
-    ParsedGraphQLProjectSource,
+import { ParsedGraphQLProjectSource,
     ParsedObjectProjectSource,
     ParsedProject,
     ParsedProjectSourceBaseKind
 } from '../config/parsed-project';
->>>>>>> 3b400190
 import { FlexSearchPrimarySortConfig } from '../database/arangodb/schema-migration/arango-search-helpers';
 import {
     ENUM,
@@ -88,10 +65,6 @@
     hasDirectiveWithName
 } from '../schema/schema-utils';
 import { compact, flatMap, mapValues } from '../utils/utils';
-<<<<<<< HEAD
-import { AggregationOperator, CalcMutationsOperator, CollectFieldConfig, EnumTypeConfig, EnumValueConfig, FieldConfig, FlexSearchIndexConfig, FlexSearchLanguage, IndexDefinitionConfig, LocalizationConfig, NamespacedPermissionProfileConfigMap, ObjectTypeConfig, PermissionProfileConfigMap, PermissionsConfig, RolesSpecifierConfig, TypeConfig, TypeKind } from './config';
-import { BillingConfig } from './config/billing';
-=======
 import {
     AggregationOperator,
     CalcMutationsOperator,
@@ -111,7 +84,7 @@
     TypeConfig,
     TypeKind
 } from './config';
->>>>>>> 3b400190
+import { BillingConfig } from './config/billing';
 import { Model } from './implementation';
 import { parseBillingConfigs } from './parse-billing';
 import { parseI18nConfigs } from './parse-i18n';
